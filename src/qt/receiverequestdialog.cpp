// Copyright (c) 2011-2013 The Bitcoin developers
// Distributed under the MIT/X11 software license, see the accompanying
// file COPYING or http://www.opensource.org/licenses/mit-license.php.

#include "receiverequestdialog.h"
#include "ui_receiverequestdialog.h"

#include "bitcoinunits.h"
#include "guiconstants.h"
#include "guiutil.h"
#include "optionsmodel.h"
#include "walletmodel.h"

#include <QClipboard>
#include <QDrag>
#include <QMenu>
#include <QMimeData>
#include <QMouseEvent>
#include <QPixmap>
#if QT_VERSION < 0x050000
#include <QUrl>
#endif

#if defined(HAVE_CONFIG_H)
<<<<<<< HEAD
#include "dash-config.h" /* for USE_QRCODE */
=======
#include "config/bitcoin-config.h" /* for USE_QRCODE */
>>>>>>> 4635a4c4
#endif

#ifdef USE_QRCODE
#include <qrencode.h>
#endif

QRImageWidget::QRImageWidget(QWidget *parent):
    QLabel(parent), contextMenu(0)
{
    contextMenu = new QMenu();
    QAction *saveImageAction = new QAction(tr("&Save Image..."), this);
    connect(saveImageAction, SIGNAL(triggered()), this, SLOT(saveImage()));
    contextMenu->addAction(saveImageAction);
    QAction *copyImageAction = new QAction(tr("&Copy Image"), this);
    connect(copyImageAction, SIGNAL(triggered()), this, SLOT(copyImage()));
    contextMenu->addAction(copyImageAction);
}

QImage QRImageWidget::exportImage()
{
    if(!pixmap())
        return QImage();
    return pixmap()->toImage().scaled(EXPORT_IMAGE_SIZE, EXPORT_IMAGE_SIZE);
}

void QRImageWidget::mousePressEvent(QMouseEvent *event)
{
    if(event->button() == Qt::LeftButton && pixmap())
    {
        event->accept();
        QMimeData *mimeData = new QMimeData;
        mimeData->setImageData(exportImage());

        QDrag *drag = new QDrag(this);
        drag->setMimeData(mimeData);
        drag->exec();
    } else {
        QLabel::mousePressEvent(event);
    }
}

void QRImageWidget::saveImage()
{
    if(!pixmap())
        return;
    QString fn = GUIUtil::getSaveFileName(this, tr("Save QR Code"), QString(), tr("PNG Image (*.png)"), NULL);
    if (!fn.isEmpty())
    {
        exportImage().save(fn);
    }
}

void QRImageWidget::copyImage()
{
    if(!pixmap())
        return;
    QApplication::clipboard()->setImage(exportImage());
}

void QRImageWidget::contextMenuEvent(QContextMenuEvent *event)
{
    if(!pixmap())
        return;
    contextMenu->exec(event->globalPos());
}

ReceiveRequestDialog::ReceiveRequestDialog(QWidget *parent) :
    QDialog(parent),
    ui(new Ui::ReceiveRequestDialog),
    model(0)
{
    ui->setupUi(this);

#ifndef USE_QRCODE
    ui->btnSaveAs->setVisible(false);
    ui->lblQRCode->setVisible(false);
#endif

    connect(ui->btnSaveAs, SIGNAL(clicked()), ui->lblQRCode, SLOT(saveImage()));
}

ReceiveRequestDialog::~ReceiveRequestDialog()
{
    delete ui;
}

void ReceiveRequestDialog::setModel(OptionsModel *model)
{
    this->model = model;

    if (model)
        connect(model, SIGNAL(displayUnitChanged(int)), this, SLOT(update()));

    // update the display unit if necessary
    update();
}

void ReceiveRequestDialog::setInfo(const SendCoinsRecipient &info)
{
    this->info = info;
    update();
}

void ReceiveRequestDialog::update()
{
    if(!model)
        return;
    QString target = info.label;
    if(target.isEmpty())
        target = info.address;
    setWindowTitle(tr("Request payment to %1").arg(target));

    QString uri = GUIUtil::formatBitcoinURI(info);
    ui->btnSaveAs->setEnabled(false);
    QString html;
    html += "<html><font face='verdana, arial, helvetica, sans-serif'>";
    html += "<b>"+tr("Payment information")+"</b><br>";
    html += "<b>"+tr("URI")+"</b>: ";
    html += "<a href=\""+uri+"\">" + GUIUtil::HtmlEscape(uri) + "</a><br>";
    html += "<b>"+tr("Address")+"</b>: " + GUIUtil::HtmlEscape(info.address) + "<br>";
    if(info.amount)
        html += "<b>"+tr("Amount")+"</b>: " + BitcoinUnits::formatWithUnit(model->getDisplayUnit(), info.amount) + "<br>";
    if(!info.label.isEmpty())
        html += "<b>"+tr("Label")+"</b>: " + GUIUtil::HtmlEscape(info.label) + "<br>";
    if(!info.message.isEmpty())
        html += "<b>"+tr("Message")+"</b>: " + GUIUtil::HtmlEscape(info.message) + "<br>";
    ui->outUri->setText(html);

#ifdef USE_QRCODE
    ui->lblQRCode->setText("");
    if(!uri.isEmpty())
    {
        // limit URI length
        if (uri.length() > MAX_URI_LENGTH)
        {
            ui->lblQRCode->setText(tr("Resulting URI too long, try to reduce the text for label / message."));
        } else {
            QRcode *code = QRcode_encodeString(uri.toUtf8().constData(), 0, QR_ECLEVEL_L, QR_MODE_8, 1);
            if (!code)
            {
                ui->lblQRCode->setText(tr("Error encoding URI into QR Code."));
                return;
            }
            QImage myImage = QImage(code->width + 8, code->width + 8, QImage::Format_RGB32);
            myImage.fill(0xffffff);
            unsigned char *p = code->data;
            for (int y = 0; y < code->width; y++)
            {
                for (int x = 0; x < code->width; x++)
                {
                    myImage.setPixel(x + 4, y + 4, ((*p & 1) ? 0x0 : 0xffffff));
                    p++;
                }
            }
            QRcode_free(code);

            ui->lblQRCode->setPixmap(QPixmap::fromImage(myImage).scaled(300, 300));
            ui->btnSaveAs->setEnabled(true);
        }
    }
#endif
}

void ReceiveRequestDialog::on_btnCopyURI_clicked()
{
    GUIUtil::setClipboard(GUIUtil::formatBitcoinURI(info));
}

void ReceiveRequestDialog::on_btnCopyAddress_clicked()
{
    GUIUtil::setClipboard(info.address);
}<|MERGE_RESOLUTION|>--- conflicted
+++ resolved
@@ -22,11 +22,7 @@
 #endif
 
 #if defined(HAVE_CONFIG_H)
-<<<<<<< HEAD
-#include "dash-config.h" /* for USE_QRCODE */
-=======
-#include "config/bitcoin-config.h" /* for USE_QRCODE */
->>>>>>> 4635a4c4
+#include "config/dash-config.h" /* for USE_QRCODE */
 #endif
 
 #ifdef USE_QRCODE

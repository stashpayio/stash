// Copyright (c) 2009-2010 Satoshi Nakamoto
// Copyright (c) 2009-2015 The Bitcoin Core developers
// Distributed under the MIT software license, see the accompanying
// file COPYING or http://www.opensource.org/licenses/mit-license.php.

#ifndef BITCOIN_TXMEMPOOL_H
#define BITCOIN_TXMEMPOOL_H

#include <memory>
#include <set>
#include <map>
#include <vector>
#include <utility>
#include <string>

#include "addressindex.h"
#include "spentindex.h"
#include "amount.h"
#include "coins.h"
#include "indirectmap.h"
#include "primitives/transaction.h"
#include "sync.h"
#include "random.h"

#undef foreach
#include "boost/multi_index_container.hpp"
#include "boost/multi_index/ordered_index.hpp"
#include "boost/multi_index/hashed_index.hpp"

#include <boost/signals2/signal.hpp>

class CAutoFile;
class CBlockIndex;

inline double AllowFreeThreshold()
{
    return COIN * 144 / 250;
}

inline bool AllowFree(double dPriority)
{
    // Large (in bytes) low-priority (new, small-coin) transactions
    // need a fee.
    return dPriority > AllowFreeThreshold();
}


/** Fake height value used in Coin to signify they are only in the memory pool (since 0.8) */
static const uint32_t MEMPOOL_HEIGHT = 0x7FFFFFFF;

struct LockPoints
{
    // Will be set to the blockchain height and median time past
    // values that would be necessary to satisfy all relative locktime
    // constraints (BIP68) of this tx given our view of block chain history
    int height;
    int64_t time;
    // As long as the current chain descends from the highest height block
    // containing one of the inputs used in the calculation, then the cached
    // values are still valid even after a reorg.
    CBlockIndex* maxInputBlock;

    LockPoints() : height(0), time(0), maxInputBlock(NULL) { }
};

class CTxMemPool;

/** \class CTxMemPoolEntry
 *
 * CTxMemPoolEntry stores data about the corresponding transaction, as well
 * as data about all in-mempool transactions that depend on the transaction
 * ("descendant" transactions).
 *
 * When a new entry is added to the mempool, we update the descendant state
 * (nCountWithDescendants, nSizeWithDescendants, and nModFeesWithDescendants) for
 * all ancestors of the newly added transaction.
 *
 * If updating the descendant state is skipped, we can mark the entry as
 * "dirty", and set nSizeWithDescendants/nModFeesWithDescendants to equal nTxSize/
 * nFee+feeDelta. (This can potentially happen during a reorg, where we limit the
 * amount of work we're willing to do to avoid consuming too much CPU.)
 *
 */

class CTxMemPoolEntry
{
private:
    CTransactionRef tx;
    CAmount nFee;              //!< Cached to avoid expensive parent-transaction lookups
    size_t nTxSize;            //!< ... and avoid recomputing tx size
    size_t nModSize;           //!< ... and modified size for priority
    size_t nUsageSize;         //!< ... and total memory usage
    int64_t nTime;             //!< Local time when entering the mempool
    double entryPriority;      //!< Priority when entering the mempool
    unsigned int entryHeight;  //!< Chain height when entering the mempool
    CAmount inChainInputValue; //!< Sum of all txin values that are already in blockchain
    bool spendsCoinbase;       //!< keep track of transactions that spend a coinbase
    unsigned int sigOpCount;   //!< Legacy sig ops plus P2SH sig op count
    int64_t feeDelta;          //!< Used for determining the priority of the transaction for mining in a block
    LockPoints lockPoints;     //!< Track the height and time at which tx was final

    // Information about descendants of this transaction that are in the
    // mempool; if we remove this transaction we must remove all of these
    // descendants as well.  if nCountWithDescendants is 0, treat this entry as
    // dirty, and nSizeWithDescendants and nModFeesWithDescendants will not be
    // correct.
    uint64_t nCountWithDescendants;  //!< number of descendant transactions
    uint64_t nSizeWithDescendants;   //!< ... and size
    CAmount nModFeesWithDescendants; //!< ... and total fees (all including us)

    // Analogous statistics for ancestor transactions
    uint64_t nCountWithAncestors;
    uint64_t nSizeWithAncestors;
    CAmount nModFeesWithAncestors;
    unsigned int nSigOpCountWithAncestors;

public:
    CTxMemPoolEntry(const CTransactionRef& _tx, const CAmount& _nFee,
                    int64_t _nTime, double _entryPriority, unsigned int _entryHeight,
                    CAmount _inChainInputValue, bool spendsCoinbase,
                    unsigned int nSigOps, LockPoints lp);

    CTxMemPoolEntry(const CTxMemPoolEntry& other);

    const CTransaction& GetTx() const { return *this->tx; }
    CTransactionRef GetSharedTx() const { return this->tx; }
    /**
     * Fast calculation of lower bound of current priority as update
     * from entry priority. Only inputs that were originally in-chain will age.
     */
    double GetPriority(unsigned int currentHeight) const;
    const CAmount& GetFee() const { return nFee; }
    size_t GetTxSize() const { return nTxSize; }
    int64_t GetTime() const { return nTime; }
    unsigned int GetHeight() const { return entryHeight; }
    unsigned int GetSigOpCount() const { return sigOpCount; }
    int64_t GetModifiedFee() const { return nFee + feeDelta; }
    size_t DynamicMemoryUsage() const { return nUsageSize; }
    const LockPoints& GetLockPoints() const { return lockPoints; }

    // Adjusts the descendant state, if this entry is not dirty.
    void UpdateDescendantState(int64_t modifySize, CAmount modifyFee, int64_t modifyCount);
    // Adjusts the ancestor state
    void UpdateAncestorState(int64_t modifySize, CAmount modifyFee, int64_t modifyCount, int modifySigOps);
    // Updates the fee delta used for mining priority score, and the
    // modified fees with descendants.
    void UpdateFeeDelta(int64_t feeDelta);
    // Update the LockPoints after a reorg
    void UpdateLockPoints(const LockPoints& lp);

    uint64_t GetCountWithDescendants() const { return nCountWithDescendants; }
    uint64_t GetSizeWithDescendants() const { return nSizeWithDescendants; }
    CAmount GetModFeesWithDescendants() const { return nModFeesWithDescendants; }

    bool GetSpendsCoinbase() const { return spendsCoinbase; }

    uint64_t GetCountWithAncestors() const { return nCountWithAncestors; }
    uint64_t GetSizeWithAncestors() const { return nSizeWithAncestors; }
    CAmount GetModFeesWithAncestors() const { return nModFeesWithAncestors; }
    unsigned int GetSigOpCountWithAncestors() const { return nSigOpCountWithAncestors; }

    mutable size_t vTxHashesIdx; //!< Index in mempool's vTxHashes
};

// Helpers for modifying CTxMemPool::mapTx, which is a boost multi_index.
struct update_descendant_state
{
    update_descendant_state(int64_t _modifySize, CAmount _modifyFee, int64_t _modifyCount) :
        modifySize(_modifySize), modifyFee(_modifyFee), modifyCount(_modifyCount)
    {}

    void operator() (CTxMemPoolEntry &e)
        { e.UpdateDescendantState(modifySize, modifyFee, modifyCount); }

    private:
        int64_t modifySize;
        CAmount modifyFee;
        int64_t modifyCount;
};

struct update_ancestor_state
{
    update_ancestor_state(int64_t _modifySize, CAmount _modifyFee, int64_t _modifyCount, int _modifySigOps) :
        modifySize(_modifySize), modifyFee(_modifyFee), modifyCount(_modifyCount), modifySigOps(_modifySigOps)
    {}

    void operator() (CTxMemPoolEntry &e)
        { e.UpdateAncestorState(modifySize, modifyFee, modifyCount, modifySigOps); }

    private:
        int64_t modifySize;
        CAmount modifyFee;
        int64_t modifyCount;
        int modifySigOps;
};

struct update_fee_delta
{
    update_fee_delta(int64_t _feeDelta) : feeDelta(_feeDelta) { }

    void operator() (CTxMemPoolEntry &e) { e.UpdateFeeDelta(feeDelta); }

private:
    int64_t feeDelta;
};

struct update_lock_points
{
    update_lock_points(const LockPoints& _lp) : lp(_lp) { }

    void operator() (CTxMemPoolEntry &e) { e.UpdateLockPoints(lp); }

private:
    const LockPoints& lp;
};

// extracts a TxMemPoolEntry's transaction hash
struct mempoolentry_txid
{
    typedef uint256 result_type;
    result_type operator() (const CTxMemPoolEntry &entry) const
    {
        return entry.GetTx().GetHash();
    }
};

/** \class CompareTxMemPoolEntryByDescendantScore
 *
 *  Sort an entry by max(score/size of entry's tx, score/size with all descendants).
 */
class CompareTxMemPoolEntryByDescendantScore
{
public:
    bool operator()(const CTxMemPoolEntry& a, const CTxMemPoolEntry& b) const
    {
        bool fUseADescendants = UseDescendantScore(a);
        bool fUseBDescendants = UseDescendantScore(b);

        double aModFee = fUseADescendants ? a.GetModFeesWithDescendants() : a.GetModifiedFee();
        double aSize = fUseADescendants ? a.GetSizeWithDescendants() : a.GetTxSize();

        double bModFee = fUseBDescendants ? b.GetModFeesWithDescendants() : b.GetModifiedFee();
        double bSize = fUseBDescendants ? b.GetSizeWithDescendants() : b.GetTxSize();

        // Avoid division by rewriting (a/b > c/d) as (a*d > c*b).
        double f1 = aModFee * bSize;
        double f2 = aSize * bModFee;

        if (f1 == f2) {
            return a.GetTime() >= b.GetTime();
        }
        return f1 < f2;
    }

    // Calculate which score to use for an entry (avoiding division).
    bool UseDescendantScore(const CTxMemPoolEntry &a) const
    {
        double f1 = (double)a.GetModifiedFee() * a.GetSizeWithDescendants();
        double f2 = (double)a.GetModFeesWithDescendants() * a.GetTxSize();
        return f2 > f1;
    }
};

/** \class CompareTxMemPoolEntryByScore
 *
 *  Sort by score of entry ((fee+delta)/size) in descending order
 */
class CompareTxMemPoolEntryByScore
{
public:
    bool operator()(const CTxMemPoolEntry& a, const CTxMemPoolEntry& b) const
    {
        double f1 = (double)a.GetModifiedFee() * b.GetTxSize();
        double f2 = (double)b.GetModifiedFee() * a.GetTxSize();
        if (f1 == f2) {
            return b.GetTx().GetHash() < a.GetTx().GetHash();
        }
        return f1 > f2;
    }
};

class CompareTxMemPoolEntryByEntryTime
{
public:
    bool operator()(const CTxMemPoolEntry& a, const CTxMemPoolEntry& b) const
    {
        return a.GetTime() < b.GetTime();
    }
};

class CompareTxMemPoolEntryByAncestorFee
{
public:
    bool operator()(const CTxMemPoolEntry& a, const CTxMemPoolEntry& b) const
    {
        double aFees = a.GetModFeesWithAncestors();
        double aSize = a.GetSizeWithAncestors();

        double bFees = b.GetModFeesWithAncestors();
        double bSize = b.GetSizeWithAncestors();

        // Avoid division by rewriting (a/b > c/d) as (a*d > c*b).
        double f1 = aFees * bSize;
        double f2 = aSize * bFees;

        if (f1 == f2) {
            return a.GetTx().GetHash() < b.GetTx().GetHash();
        }

        return f1 > f2;
    }
};

// Multi_index tag names
struct descendant_score {};
struct entry_time {};
struct mining_score {};
struct ancestor_score {};

class CBlockPolicyEstimator;

/**
 * Information about a mempool transaction.
 */
struct TxMempoolInfo
{
    /** The transaction itself */
    CTransactionRef tx;

    /** Time the transaction entered the mempool. */
    int64_t nTime;

    /** Feerate of the transaction. */
    CFeeRate feeRate;

    /** The fee delta. */
    int64_t nFeeDelta;
};

/** Reason why a transaction was removed from the mempool,
 * this is passed to the notification signal.
 */
enum class MemPoolRemovalReason {
    UNKNOWN = 0, //! Manually removed or unknown reason
    EXPIRY,      //! Expired from mempool
    SIZELIMIT,   //! Removed in size limiting
    REORG,       //! Removed for reorganization
    BLOCK,       //! Removed for block
    CONFLICT,    //! Removed for conflict with in-block transaction
    REPLACED     //! Removed for replacement
};

class SaltedTxidHasher
{
private:
    /** Salt */
    const uint64_t k0, k1;

public:
    SaltedTxidHasher();

    size_t operator()(const uint256& txid) const {
        return SipHashUint256(k0, k1, txid);
    }
};

/**
 * CTxMemPool stores valid-according-to-the-current-best-chain transactions
 * that may be included in the next block.
 *
 * Transactions are added when they are seen on the network (or created by the
 * local node), but not all transactions seen are added to the pool. For
 * example, the following new transactions will not be added to the mempool:
 * - a transaction which doesn't meet the minimum fee requirements.
 * - a new transaction that double-spends an input of a transaction already in
 * the pool where the new transaction does not meet the Replace-By-Fee
 * requirements as defined in BIP 125.
 * - a non-standard transaction.
 *
 * CTxMemPool::mapTx, and CTxMemPoolEntry bookkeeping:
 *
 * mapTx is a boost::multi_index that sorts the mempool on 4 criteria:
 * - transaction hash
 * - feerate [we use max(feerate of tx, feerate of tx with all descendants)]
 * - time in mempool
 * - mining score (feerate modified by any fee deltas from PrioritiseTransaction)
 *
 * Note: the term "descendant" refers to in-mempool transactions that depend on
 * this one, while "ancestor" refers to in-mempool transactions that a given
 * transaction depends on.
 *
 * In order for the feerate sort to remain correct, we must update transactions
 * in the mempool when new descendants arrive.  To facilitate this, we track
 * the set of in-mempool direct parents and direct children in mapLinks.  Within
 * each CTxMemPoolEntry, we track the size and fees of all descendants.
 *
 * Usually when a new transaction is added to the mempool, it has no in-mempool
 * children (because any such children would be an orphan).  So in
 * addUnchecked(), we:
 * - update a new entry's setMemPoolParents to include all in-mempool parents
 * - update the new entry's direct parents to include the new tx as a child
 * - update all ancestors of the transaction to include the new tx's size/fee
 *
 * When a transaction is removed from the mempool, we must:
 * - update all in-mempool parents to not track the tx in setMemPoolChildren
 * - update all ancestors to not include the tx's size/fees in descendant state
 * - update all in-mempool children to not include it as a parent
 *
 * These happen in UpdateForRemoveFromMempool().  (Note that when removing a
 * transaction along with its descendants, we must calculate that set of
 * transactions to be removed before doing the removal, or else the mempool can
 * be in an inconsistent state where it's impossible to walk the ancestors of
 * a transaction.)
 *
 * In the event of a reorg, the assumption that a newly added tx has no
 * in-mempool children is false.  In particular, the mempool is in an
 * inconsistent state while new transactions are being added, because there may
 * be descendant transactions of a tx coming from a disconnected block that are
 * unreachable from just looking at transactions in the mempool (the linking
 * transactions may also be in the disconnected block, waiting to be added).
 * Because of this, there's not much benefit in trying to search for in-mempool
 * children in addUnchecked().  Instead, in the special case of transactions
 * being added from a disconnected block, we require the caller to clean up the
 * state, to account for in-mempool, out-of-block descendants for all the
 * in-block transactions by calling UpdateTransactionsFromBlock().  Note that
 * until this is called, the mempool state is not consistent, and in particular
 * mapLinks may not be correct (and therefore functions like
 * CalculateMemPoolAncestors() and CalculateDescendants() that rely
 * on them to walk the mempool are not generally safe to use).
 *
 * Computational limits:
 *
 * Updating all in-mempool ancestors of a newly added transaction can be slow,
 * if no bound exists on how many in-mempool ancestors there may be.
 * CalculateMemPoolAncestors() takes configurable limits that are designed to
 * prevent these calculations from being too CPU intensive.
 *
 * Adding transactions from a disconnected block can be very time consuming,
 * because we don't have a way to limit the number of in-mempool descendants.
 * To bound CPU processing, we limit the amount of work we're willing to do
 * to properly update the descendant information for a tx being added from
 * a disconnected block.  If we would exceed the limit, then we instead mark
 * the entry as "dirty", and set the feerate for sorting purposes to be equal
 * the feerate of the transaction without any descendants.
 *
 */
class CTxMemPool
{
private:
    uint32_t nCheckFrequency; //!< Value n means that n times in 2^32 we check.
    unsigned int nTransactionsUpdated; //!< Used by getblocktemplate to trigger CreateNewBlock() invocation
    CBlockPolicyEstimator* minerPolicyEstimator;

    uint64_t totalTxSize;      //!< sum of all mempool tx' byte sizes
    uint64_t cachedInnerUsage; //!< sum of dynamic memory usage of all the map elements (NOT the maps themselves)

    mutable int64_t lastRollingFeeUpdate;
    mutable bool blockSinceLastRollingFeeBump;
    mutable double rollingMinimumFeeRate; //!< minimum fee to get into the pool, decreases exponentially

    void trackPackageRemoved(const CFeeRate& rate);

public:

    static const int ROLLING_FEE_HALFLIFE = 60 * 60 * 12; // public only for testing

    typedef boost::multi_index_container<
        CTxMemPoolEntry,
        boost::multi_index::indexed_by<
            // sorted by txid
            boost::multi_index::hashed_unique<mempoolentry_txid, SaltedTxidHasher>,
            // sorted by fee rate
            boost::multi_index::ordered_non_unique<
                boost::multi_index::tag<descendant_score>,
                boost::multi_index::identity<CTxMemPoolEntry>,
                CompareTxMemPoolEntryByDescendantScore
            >,
            // sorted by entry time
            boost::multi_index::ordered_non_unique<
                boost::multi_index::tag<entry_time>,
                boost::multi_index::identity<CTxMemPoolEntry>,
                CompareTxMemPoolEntryByEntryTime
            >,
            // sorted by score (for mining prioritization)
            boost::multi_index::ordered_unique<
                boost::multi_index::tag<mining_score>,
                boost::multi_index::identity<CTxMemPoolEntry>,
                CompareTxMemPoolEntryByScore
            >,
            // sorted by fee rate with ancestors
            boost::multi_index::ordered_non_unique<
                boost::multi_index::tag<ancestor_score>,
                boost::multi_index::identity<CTxMemPoolEntry>,
                CompareTxMemPoolEntryByAncestorFee
            >
        >
    > indexed_transaction_set;

    mutable CCriticalSection cs;
    indexed_transaction_set mapTx;

    typedef indexed_transaction_set::nth_index<0>::type::iterator txiter;
    std::vector<std::pair<uint256, txiter> > vTxHashes; //!< All tx hashes/entries in mapTx, in random order

    struct CompareIteratorByHash {
        bool operator()(const txiter &a, const txiter &b) const {
            return a->GetTx().GetHash() < b->GetTx().GetHash();
        }
    };
    typedef std::set<txiter, CompareIteratorByHash> setEntries;

    const setEntries & GetMemPoolParents(txiter entry) const;
    const setEntries & GetMemPoolChildren(txiter entry) const;
private:
    typedef std::map<txiter, setEntries, CompareIteratorByHash> cacheMap;

    struct TxLinks {
        setEntries parents;
        setEntries children;
    };

    typedef std::map<txiter, TxLinks, CompareIteratorByHash> txlinksMap;
    txlinksMap mapLinks;

    typedef std::map<CMempoolAddressDeltaKey, CMempoolAddressDelta, CMempoolAddressDeltaKeyCompare> addressDeltaMap;
    addressDeltaMap mapAddress;

    typedef std::map<uint256, std::vector<CMempoolAddressDeltaKey> > addressDeltaMapInserted;
    addressDeltaMapInserted mapAddressInserted;

    typedef std::map<CSpentIndexKey, CSpentIndexValue, CSpentIndexKeyCompare> mapSpentIndex;
    mapSpentIndex mapSpent;

    typedef std::map<uint256, std::vector<CSpentIndexKey> > mapSpentIndexInserted;
    mapSpentIndexInserted mapSpentInserted;

    void UpdateParent(txiter entry, txiter parent, bool add);
    void UpdateChild(txiter entry, txiter child, bool add);

    std::vector<indexed_transaction_set::const_iterator> GetSortedDepthAndScore() const;

public:
<<<<<<< HEAD
    std::map<COutPoint, CInPoint> mapNextTx;
    std::map<uint256, const CTransaction*> mapNullifiers;
=======
    indirectmap<COutPoint, const CTransaction*> mapNextTx;
>>>>>>> 855ac356
    std::map<uint256, std::pair<double, CAmount> > mapDeltas;

    /** Create a new CTxMemPool.
     */
    CTxMemPool(const CFeeRate& _minReasonableRelayFee);
    ~CTxMemPool();

    /**
     * If sanity-checking is turned on, check makes sure the pool is
     * consistent (does not contain two transactions that spend the same inputs,
     * all inputs are in the mapNextTx array). If sanity-checking is turned off,
     * check does nothing.
     */
    void check(const CCoinsViewCache *pcoins) const;
    void setSanityCheck(double dFrequency = 1.0) { nCheckFrequency = dFrequency * 4294967295.0; }

    // addUnchecked must updated state for all ancestors of a given transaction,
    // to track size/count of descendant transactions.  First version of
    // addUnchecked can be used to have it call CalculateMemPoolAncestors(), and
    // then invoke the second version.
    bool addUnchecked(const uint256& hash, const CTxMemPoolEntry &entry, bool validFeeEstimate = true);
    bool addUnchecked(const uint256& hash, const CTxMemPoolEntry &entry, setEntries &setAncestors, bool validFeeEstimate = true);

    void addAddressIndex(const CTxMemPoolEntry &entry, const CCoinsViewCache &view);
    bool getAddressIndex(std::vector<std::pair<uint160, int> > &addresses,
                         std::vector<std::pair<CMempoolAddressDeltaKey, CMempoolAddressDelta> > &results);
    bool removeAddressIndex(const uint256 txhash);

    void removeWithAnchor(const uint256 &invalidRoot);
    void addSpentIndex(const CTxMemPoolEntry &entry, const CCoinsViewCache &view);
    bool getSpentIndex(CSpentIndexKey &key, CSpentIndexValue &value);
    bool removeSpentIndex(const uint256 txhash);

    void removeRecursive(const CTransaction &tx, MemPoolRemovalReason reason = MemPoolRemovalReason::UNKNOWN);
    void removeForReorg(const CCoinsViewCache *pcoins, unsigned int nMemPoolHeight, int flags);
    void removeConflicts(const CTransaction &tx);
    void removeForBlock(const std::vector<CTransactionRef>& vtx, unsigned int nBlockHeight);

    void clear();
    void _clear(); //lock free
    bool CompareDepthAndScore(const uint256& hasha, const uint256& hashb);
    void queryHashes(std::vector<uint256>& vtxid);
    bool isSpent(const COutPoint& outpoint);
    unsigned int GetTransactionsUpdated() const;
    void AddTransactionsUpdated(unsigned int n);
    /**
     * Check that none of this transactions inputs are in the mempool, and thus
     * the tx is not dependent on other mempool transactions to be included in a block.
     */
    bool HasNoInputsOf(const CTransaction& tx) const;

    /** Affect CreateNewBlock prioritisation of transactions */
    void PrioritiseTransaction(const uint256 hash, const std::string strHash, double dPriorityDelta, const CAmount& nFeeDelta);
    void ApplyDeltas(const uint256 hash, double &dPriorityDelta, CAmount &nFeeDelta) const;
    void ClearPrioritisation(const uint256 hash);

public:
    /** Remove a set of transactions from the mempool.
     *  If a transaction is in this set, then all in-mempool descendants must
     *  also be in the set, unless this transaction is being removed for being
     *  in a block.
     *  Set updateDescendants to true when removing a tx that was in a block, so
     *  that any in-mempool descendants have their ancestor state updated.
     */
    void RemoveStaged(setEntries &stage, bool updateDescendants, MemPoolRemovalReason reason = MemPoolRemovalReason::UNKNOWN);

    /** When adding transactions from a disconnected block back to the mempool,
     *  new mempool entries may have children in the mempool (which is generally
     *  not the case when otherwise adding transactions).
     *  UpdateTransactionsFromBlock() will find child transactions and update the
     *  descendant state for each transaction in hashesToUpdate (excluding any
     *  child transactions present in hashesToUpdate, which are already accounted
     *  for).  Note: hashesToUpdate should be the set of transactions from the
     *  disconnected block that have been accepted back into the mempool.
     */
    void UpdateTransactionsFromBlock(const std::vector<uint256> &hashesToUpdate);

    /** Try to calculate all in-mempool ancestors of entry.
     *  (these are all calculated including the tx itself)
     *  limitAncestorCount = max number of ancestors
     *  limitAncestorSize = max size of ancestors
     *  limitDescendantCount = max number of descendants any ancestor can have
     *  limitDescendantSize = max size of descendants any ancestor can have
     *  errString = populated with error reason if any limits are hit
     *  fSearchForParents = whether to search a tx's vin for in-mempool parents, or
     *    look up parents from mapLinks. Must be true for entries not in the mempool
     */
    bool CalculateMemPoolAncestors(const CTxMemPoolEntry &entry, setEntries &setAncestors, uint64_t limitAncestorCount, uint64_t limitAncestorSize, uint64_t limitDescendantCount, uint64_t limitDescendantSize, std::string &errString, bool fSearchForParents = true) const;

    /** Populate setDescendants with all in-mempool descendants of hash.
     *  Assumes that setDescendants includes all in-mempool descendants of anything
     *  already in it.  */
    void CalculateDescendants(txiter it, setEntries &setDescendants);

    /** The minimum fee to get into the mempool, which may itself not be enough
      *  for larger-sized transactions.
      *  The incrementalRelayFee policy variable is used to bound the time it
      *  takes the fee rate to go back down all the way to 0. When the feerate
      *  would otherwise be half of this, it is set to 0 instead.
      */
    CFeeRate GetMinFee(size_t sizelimit) const;
    void UpdateMinFee(const CFeeRate& _minReasonableRelayFee);

    /** Remove transactions from the mempool until its dynamic size is <= sizelimit.
      *  pvNoSpendsRemaining, if set, will be populated with the list of outpoints
      *  which are not in mempool which no longer have any spends in this mempool.
      */
    void TrimToSize(size_t sizelimit, std::vector<COutPoint>* pvNoSpendsRemaining=NULL);

    /** Expire all transaction (and their dependencies) in the mempool older than time. Return the number of removed transactions. */
    int Expire(int64_t time);

    /** Returns false if the transaction is in the mempool and not within the chain limit specified. */
    bool TransactionWithinChainLimit(const uint256& txid, size_t chainLimit) const;

    unsigned long size()
    {
        LOCK(cs);
        return mapTx.size();
    }

    uint64_t GetTotalTxSize()
    {
        LOCK(cs);
        return totalTxSize;
    }

    bool exists(uint256 hash) const
    {
        LOCK(cs);
        return (mapTx.count(hash) != 0);
    }

    bool exists(const COutPoint& outpoint) const
    {
        LOCK(cs);
        auto it = mapTx.find(outpoint.hash);
        return (it != mapTx.end() && outpoint.n < it->GetTx().vout.size());
    }

    CTransactionRef get(const uint256& hash) const;
    TxMempoolInfo info(const uint256& hash) const;
    std::vector<TxMempoolInfo> infoAll() const;

    /** Estimate fee rate needed to get into the next nBlocks
     *  If no answer can be given at nBlocks, return an estimate
     *  at the lowest number of blocks where one can be given
     */
    CFeeRate estimateSmartFee(int nBlocks, int *answerFoundAtBlocks = NULL) const;

    /** Estimate fee rate needed to get into the next nBlocks */
    CFeeRate estimateFee(int nBlocks) const;

    /** Estimate priority needed to get into the next nBlocks
     *  If no answer can be given at nBlocks, return an estimate
     *  at the lowest number of blocks where one can be given
     */
    double estimateSmartPriority(int nBlocks, int *answerFoundAtBlocks = NULL) const;

    /** Estimate priority needed to get into the next nBlocks */
    double estimatePriority(int nBlocks) const;
    
    /** Write/Read estimates to disk */
    bool WriteFeeEstimates(CAutoFile& fileout) const;
    bool ReadFeeEstimates(CAutoFile& filein);

    size_t DynamicMemoryUsage() const;

    boost::signals2::signal<void (CTransactionRef)> NotifyEntryAdded;
    boost::signals2::signal<void (CTransactionRef, MemPoolRemovalReason)> NotifyEntryRemoved;

private:
    /** UpdateForDescendants is used by UpdateTransactionsFromBlock to update
     *  the descendants for a single transaction that has been added to the
     *  mempool but may have child transactions in the mempool, eg during a
     *  chain reorg.  setExclude is the set of descendant transactions in the
     *  mempool that must not be accounted for (because any descendants in
     *  setExclude were added to the mempool after the transaction being
     *  updated and hence their state is already reflected in the parent
     *  state).
     *
     *  cachedDescendants will be updated with the descendants of the transaction
     *  being updated, so that future invocations don't need to walk the
     *  same transaction again, if encountered in another transaction chain.
     */
    void UpdateForDescendants(txiter updateIt,
            cacheMap &cachedDescendants,
            const std::set<uint256> &setExclude);
    /** Update ancestors of hash to add/remove it as a descendant transaction. */
    void UpdateAncestorsOf(bool add, txiter hash, setEntries &setAncestors);
    /** Set ancestor state for an entry */
    void UpdateEntryForAncestors(txiter it, const setEntries &setAncestors);
    /** For each transaction being removed, update ancestors and any direct children.
      * If updateDescendants is true, then also update in-mempool descendants'
      * ancestor state. */
    void UpdateForRemoveFromMempool(const setEntries &entriesToRemove, bool updateDescendants);
    /** Sever link between specified transaction and direct children. */
    void UpdateChildrenForRemoval(txiter entry);

    /** Before calling removeUnchecked for a given transaction,
     *  UpdateForRemoveFromMempool must be called on the entire (dependent) set
     *  of transactions being removed at the same time.  We use each
     *  CTxMemPoolEntry's setMemPoolParents in order to walk ancestors of a
     *  given transaction that is removed, so we can't remove intermediate
     *  transactions in a chain before we've updated all the state for the
     *  removal.
     */
    void removeUnchecked(txiter entry, MemPoolRemovalReason reason = MemPoolRemovalReason::UNKNOWN);
};

/** 
 * CCoinsView that brings transactions from a memorypool into view.
 * It does not check for spendings by memory pool transactions.
 */
class CCoinsViewMemPool : public CCoinsViewBacked
{
protected:
    const CTxMemPool& mempool;

public:
    CCoinsViewMemPool(CCoinsView* baseIn, const CTxMemPool& mempoolIn);
    bool GetCoin(const COutPoint &outpoint, Coin &coin) const override;
    bool GetNullifier(const uint256 &txid) const override;
};

// We want to sort transactions by coin age priority
typedef std::pair<double, CTxMemPool::txiter> TxCoinAgePriority;

struct TxCoinAgePriorityCompare
{
    bool operator()(const TxCoinAgePriority& a, const TxCoinAgePriority& b)
    {
        if (a.first == b.first)
            return CompareTxMemPoolEntryByScore()(*(b.second), *(a.second)); //Reverse order to make sort less than
        return a.first < b.first;
    }
};

#endif // BITCOIN_TXMEMPOOL_H<|MERGE_RESOLUTION|>--- conflicted
+++ resolved
@@ -347,7 +347,8 @@
     REORG,       //! Removed for reorganization
     BLOCK,       //! Removed for block
     CONFLICT,    //! Removed for conflict with in-block transaction
-    REPLACED     //! Removed for replacement
+    REPLACED,    //! Removed for replacement
+    ANCHOR
 };
 
 class SaltedTxidHasher
@@ -540,12 +541,8 @@
     std::vector<indexed_transaction_set::const_iterator> GetSortedDepthAndScore() const;
 
 public:
-<<<<<<< HEAD
-    std::map<COutPoint, CInPoint> mapNextTx;
     std::map<uint256, const CTransaction*> mapNullifiers;
-=======
     indirectmap<COutPoint, const CTransaction*> mapNextTx;
->>>>>>> 855ac356
     std::map<uint256, std::pair<double, CAmount> > mapDeltas;
 
     /** Create a new CTxMemPool.
@@ -707,7 +704,7 @@
 
     /** Estimate priority needed to get into the next nBlocks */
     double estimatePriority(int nBlocks) const;
-    
+
     /** Write/Read estimates to disk */
     bool WriteFeeEstimates(CAutoFile& fileout) const;
     bool ReadFeeEstimates(CAutoFile& filein);
@@ -756,7 +753,7 @@
     void removeUnchecked(txiter entry, MemPoolRemovalReason reason = MemPoolRemovalReason::UNKNOWN);
 };
 
-/** 
+/**
  * CCoinsView that brings transactions from a memorypool into view.
  * It does not check for spendings by memory pool transactions.
  */

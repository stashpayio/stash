--- conflicted
+++ resolved
@@ -8,12 +8,8 @@
 
 #include <boost/signals2/signal.hpp>
 #include <boost/shared_ptr.hpp>
-<<<<<<< HEAD
 #include "zcash/IncrementalMerkleTree.hpp"
-
-=======
 #include <memory>
->>>>>>> 855ac356
 
 class CBlock;
 class CBlockIndex;
@@ -39,13 +35,10 @@
     virtual void AcceptedBlockHeader(const CBlockIndex *pindexNew) {}
     virtual void NotifyHeaderTip(const CBlockIndex *pindexNew, bool fInitialDownload) {}
     virtual void UpdatedBlockTip(const CBlockIndex *pindexNew, const CBlockIndex *pindexFork, bool fInitialDownload) {}
-<<<<<<< HEAD
-    virtual void SyncTransaction(const CTransaction &tx, const CBlock *pblock) {}
+    virtual void SyncTransaction(const CTransaction &tx, const CBlockIndex *pindex, int posInBlock) {}
+// DTG    virtual void SyncTransaction(const CTransaction &tx, const CBlock *pblock) {}
     virtual void EraseFromWallet(const uint256 &hash) {}
     virtual void ChainTip(const CBlockIndex *pindex, const CBlock *pblock, ZCIncrementalMerkleTree tree, bool added) {}
-=======
-    virtual void SyncTransaction(const CTransaction &tx, const CBlockIndex *pindex, int posInBlock) {}
->>>>>>> 855ac356
     virtual void NotifyTransactionLock(const CTransaction &tx) {}
     virtual void SetBestChain(const CBlockLocator &locator) {}
     virtual bool UpdatedTransaction(const uint256 &hash) { return false;}
@@ -67,14 +60,6 @@
     boost::signals2::signal<void (const CBlockIndex *, bool fInitialDownload)> NotifyHeaderTip;
     /** Notifies listeners of updated block chain tip */
     boost::signals2::signal<void (const CBlockIndex *, const CBlockIndex *, bool fInitialDownload)> UpdatedBlockTip;
-<<<<<<< HEAD
-    /** Notifies listeners of updated transaction data (transaction, and optionally the block it is found in. */
-    boost::signals2::signal<void (const CTransaction &, const CBlock *)> SyncTransaction;
-    /** Notifies listeners of an erased transaction (currently disabled, requires transaction replacement). */
-    boost::signals2::signal<void (const uint256 &)> EraseTransaction;
-    /** Notifies listeners of a change to the tip of the active block chain. */
-    boost::signals2::signal<void (const CBlockIndex *, const CBlock *, ZCIncrementalMerkleTree, bool)> ChainTip;
-=======
     /** A posInBlock value for SyncTransaction calls for tranactions not
      * included in connected blocks such as transactions removed from mempool,
      * accepted to mempool or appearing in disconnected blocks.*/
@@ -86,7 +71,12 @@
      * removal was due to conflict from connected block), or appeared in a
      * disconnected block.*/
     boost::signals2::signal<void (const CTransaction &, const CBlockIndex *pindex, int posInBlock)> SyncTransaction;
->>>>>>> 855ac356
+// DTG    /** Notifies listeners of updated transaction data (transaction, and optionally the block it is found in. */
+// DTG    boost::signals2::signal<void (const CTransaction &, const CBlock *)> SyncTransaction;
+    /** Notifies listeners of an erased transaction (currently disabled, requires transaction replacement). */
+    boost::signals2::signal<void (const uint256 &)> EraseTransaction;
+    /** Notifies listeners of a change to the tip of the active block chain. */
+    boost::signals2::signal<void (const CBlockIndex *, const CBlock *, ZCIncrementalMerkleTree, bool)> ChainTip;
     /** Notifies listeners of an updated transaction lock without new data. */
     boost::signals2::signal<void (const CTransaction &)> NotifyTransactionLock;
     /** Notifies listeners of an updated transaction without new data (for now: a coinbase potentially becoming visible). */

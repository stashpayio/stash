--- conflicted
+++ resolved
@@ -23,11 +23,86 @@
 #include <utility>
 #include <vector>
 
+/* Minimal stream for overwriting and/or appending to an existing byte vector
+ *
+ * The referenced vector will grow as necessary
+ */
+class CVectorWriter
+{
+ public:
+
+/*
+ * @param[in]  nTypeIn Serialization Type
+ * @param[in]  nVersionIn Serialization Version (including any flags)
+ * @param[in]  vchDataIn  Referenced byte vector to overwrite/append
+ * @param[in]  nPosIn Starting position. Vector index where writes should start. The vector will initially
+ *                    grow as necessary to  max(index, vec.size()). So to append, use vec.size().
+*/
+    CVectorWriter(int nTypeIn, int nVersionIn, std::vector<unsigned char>& vchDataIn, size_t nPosIn) : nType(nTypeIn), nVersion(nVersionIn), vchData(vchDataIn), nPos(nPosIn)
+    {
+        if(nPos > vchData.size())
+            vchData.resize(nPos);
+    }
+/*
+ * (other params same as above)
+ * @param[in]  args  A list of items to serialize starting at nPos.
+*/
+    template <typename... Args>
+    CVectorWriter(int nTypeIn, int nVersionIn, std::vector<unsigned char>& vchDataIn, size_t nPosIn, Args&&... args) : CVectorWriter(nTypeIn, nVersionIn, vchDataIn, nPosIn)
+    {
+        ::SerializeMany(*this, std::forward<Args>(args)...);
+    }
+    void write(const char* pch, size_t nSize)
+    {
+        assert(nPos <= vchData.size());
+        size_t nOverwrite = std::min(nSize, vchData.size() - nPos);
+        if (nOverwrite) {
+            memcpy(vchData.data() + nPos, reinterpret_cast<const unsigned char*>(pch), nOverwrite);
+        }
+        if (nOverwrite < nSize) {
+            vchData.insert(vchData.end(), reinterpret_cast<const unsigned char*>(pch) + nOverwrite, reinterpret_cast<const unsigned char*>(pch) + nSize);
+        }
+        nPos += nSize;
+    }
+    template<typename T>
+    CVectorWriter& operator<<(const T& obj)
+    {
+        // Serialize to this stream
+        ::Serialize(*this, obj);
+        return (*this);
+    }
+    int GetVersion() const
+    {
+        return nVersion;
+    }
+    int GetType() const
+    {
+        return nType;
+    }
+    void seek(size_t nSize)
+    {
+        nPos += nSize;
+        if(nPos > vchData.size())
+            vchData.resize(nPos);
+    }
+    size_t size() const
+    {
+        return vchData.size() - nPos;
+    }
+private:
+    const int nType;
+    const int nVersion;
+    std::vector<unsigned char>& vchData;
+    size_t nPos;
+};
+
+
 /** Double ended buffer combining vector and stream-like interfaces.
  *
  * >> and << read and write unformatted data using the above serialization templates.
  * Fills with data in linear time; some stringstream implementations take N^2 time.
  */
+
 template<typename SerializeType>
 class CBaseDataStream
 {
@@ -123,6 +198,8 @@
     void clear()                                     { vch.clear(); nReadPos = 0; }
     iterator insert(iterator it, const char& x=char()) { return vch.insert(it, x); }
     void insert(iterator it, size_type n, const char& x) { vch.insert(it, n, x); }
+    value_type* data()                               { return vch.data() + nReadPos; }
+    const value_type* data() const                   { return vch.data() + nReadPos; }
 
     void insert(iterator it, std::vector<char>::const_iterator first, std::vector<char>::const_iterator last)
     {
@@ -266,7 +343,7 @@
     }
 
     template<typename Stream>
-    void Serialize(Stream& s, int nType, int nVersion) const
+    void Serialize(Stream& s) const
     {
         // Special case: stream << stream concatenates like stream += stream
         if (!vch.empty())
@@ -284,7 +361,7 @@
     CBaseDataStream& operator<<(const T& obj)
     {
         // Serialize to this stream
-        ::Serialize(*this, obj, nType, nVersion);
+        ::Serialize(*this, obj);
         return (*this);
     }
 
@@ -292,7 +369,7 @@
     CBaseDataStream& operator>>(T& obj)
     {
         // Unserialize from this stream
-        ::Unserialize(*this, obj, nType, nVersion);
+        ::Unserialize(*this, obj);
         return (*this);
     }
 
@@ -328,7 +405,7 @@
     CDataStream(int nTypeIn, int nVersionIn, Args&&... args) : CBaseDataStream(nTypeIn,nVersionIn)
     {
     	nReadPos = 0;
-        ::SerializeMany(*this, nType, nVersion, std::forward<Args>(args)...);
+        ::SerializeMany(*this, std::forward<Args>(args)...);
     }
 
 
@@ -357,15 +434,6 @@
      }
 
 };
-
-
-
-
-
-
-
-
-
 
 /** Non-refcounted RAII wrapper for FILE*
  *
@@ -426,9 +494,9 @@
     // Stream subset
     //
     void SetType(int n)          { nType = n; }
-    int GetType()                { return nType; }
+    int GetType() const               { return nType; }
     void SetVersion(int n)       { nVersion = n; }
-    int GetVersion()             { return nVersion; }
+    int GetVersion()  const           { return nVersion; }
     void ReadVersion()           { *this >> nVersion; }
     void WriteVersion()          { *this << nVersion; }
 
@@ -477,7 +545,7 @@
         // Serialize to this stream
         if (!file)
             throw std::ios_base::failure("CAutoFile::operator<<: file handle is NULL");
-        ::Serialize(*this, obj, nType, nVersion);
+        ::Serialize(*this, obj);
         return (*this);
     }
 
@@ -487,7 +555,7 @@
         // Unserialize from this stream
         if (!file)
             throw std::ios_base::failure("CAutoFile::operator>>: file handle is NULL");
-        ::Unserialize(*this, obj, nType, nVersion);
+        ::Unserialize(*this, obj);
         return (*this);
     }
 };
@@ -627,7 +695,7 @@
     template<typename T>
     CBufferedFile& operator>>(T& obj) {
         // Unserialize from this stream
-        ::Unserialize(*this, obj, nType, nVersion);
+        ::Unserialize(*this, obj);
         return (*this);
     }
 
@@ -643,657 +711,4 @@
     }
 };
 
-
-<<<<<<< HEAD
-
-
-
-
-
-
-
-#ifdef DTG
-=======
-/* Minimal stream for overwriting and/or appending to an existing byte vector
- *
- * The referenced vector will grow as necessary
- */
-class CVectorWriter
-{
- public:
-
-/*
- * @param[in]  nTypeIn Serialization Type
- * @param[in]  nVersionIn Serialization Version (including any flags)
- * @param[in]  vchDataIn  Referenced byte vector to overwrite/append
- * @param[in]  nPosIn Starting position. Vector index where writes should start. The vector will initially
- *                    grow as necessary to  max(index, vec.size()). So to append, use vec.size().
-*/
-    CVectorWriter(int nTypeIn, int nVersionIn, std::vector<unsigned char>& vchDataIn, size_t nPosIn) : nType(nTypeIn), nVersion(nVersionIn), vchData(vchDataIn), nPos(nPosIn)
-    {
-        if(nPos > vchData.size())
-            vchData.resize(nPos);
-    }
-/*
- * (other params same as above)
- * @param[in]  args  A list of items to serialize starting at nPos.
-*/
-    template <typename... Args>
-    CVectorWriter(int nTypeIn, int nVersionIn, std::vector<unsigned char>& vchDataIn, size_t nPosIn, Args&&... args) : CVectorWriter(nTypeIn, nVersionIn, vchDataIn, nPosIn)
-    {
-        ::SerializeMany(*this, std::forward<Args>(args)...);
-    }
-    void write(const char* pch, size_t nSize)
-    {
-        assert(nPos <= vchData.size());
-        size_t nOverwrite = std::min(nSize, vchData.size() - nPos);
-        if (nOverwrite) {
-            memcpy(vchData.data() + nPos, reinterpret_cast<const unsigned char*>(pch), nOverwrite);
-        }
-        if (nOverwrite < nSize) {
-            vchData.insert(vchData.end(), reinterpret_cast<const unsigned char*>(pch) + nOverwrite, reinterpret_cast<const unsigned char*>(pch) + nSize);
-        }
-        nPos += nSize;
-    }
-    template<typename T>
-    CVectorWriter& operator<<(const T& obj)
-    {
-        // Serialize to this stream
-        ::Serialize(*this, obj);
-        return (*this);
-    }
-    int GetVersion() const
-    {
-        return nVersion;
-    }
-    int GetType() const
-    {
-        return nType;
-    }
-    void seek(size_t nSize)
-    {
-        nPos += nSize;
-        if(nPos > vchData.size())
-            vchData.resize(nPos);
-    }
-    size_t size() const
-    {
-        return vchData.size() - nPos;
-    }
-private:
-    const int nType;
-    const int nVersion;
-    std::vector<unsigned char>& vchData;
-    size_t nPos;
-};
-
->>>>>>> 855ac356
-/** Double ended buffer combining vector and stream-like interfaces.
- *
- * >> and << read and write unformatted data using the above serialization templates.
- * Fills with data in linear time; some stringstream implementations take N^2 time.
- */
-class CDataStream
-{
-protected:
-    typedef CSerializeData vector_type;
-    vector_type vch;
-    unsigned int nReadPos;
-
-    int nType;
-    int nVersion;
-public:
-
-    typedef vector_type::allocator_type   allocator_type;
-    typedef vector_type::size_type        size_type;
-    typedef vector_type::difference_type  difference_type;
-    typedef vector_type::reference        reference;
-    typedef vector_type::const_reference  const_reference;
-    typedef vector_type::value_type       value_type;
-    typedef vector_type::iterator         iterator;
-    typedef vector_type::const_iterator   const_iterator;
-    typedef vector_type::reverse_iterator reverse_iterator;
-
-    explicit CDataStream(int nTypeIn, int nVersionIn)
-    {
-        Init(nTypeIn, nVersionIn);
-    }
-
-    CDataStream(const_iterator pbegin, const_iterator pend, int nTypeIn, int nVersionIn) : vch(pbegin, pend)
-    {
-        Init(nTypeIn, nVersionIn);
-    }
-
-    CDataStream(const char* pbegin, const char* pend, int nTypeIn, int nVersionIn) : vch(pbegin, pend)
-    {
-        Init(nTypeIn, nVersionIn);
-    }
-
-    CDataStream(const vector_type& vchIn, int nTypeIn, int nVersionIn) : vch(vchIn.begin(), vchIn.end())
-    {
-        Init(nTypeIn, nVersionIn);
-    }
-
-    CDataStream(const std::vector<char>& vchIn, int nTypeIn, int nVersionIn) : vch(vchIn.begin(), vchIn.end())
-    {
-        Init(nTypeIn, nVersionIn);
-    }
-
-    CDataStream(const std::vector<unsigned char>& vchIn, int nTypeIn, int nVersionIn) : vch(vchIn.begin(), vchIn.end())
-    {
-        Init(nTypeIn, nVersionIn);
-    }
-
-    template <typename... Args>
-    CDataStream(int nTypeIn, int nVersionIn, Args&&... args)
-    {
-        Init(nTypeIn, nVersionIn);
-        ::SerializeMany(*this, std::forward<Args>(args)...);
-    }
-
-    void Init(int nTypeIn, int nVersionIn)
-    {
-        nReadPos = 0;
-        nType = nTypeIn;
-        nVersion = nVersionIn;
-    }
-
-    CDataStream& operator+=(const CDataStream& b)
-    {
-        vch.insert(vch.end(), b.begin(), b.end());
-        return *this;
-    }
-
-    friend CDataStream operator+(const CDataStream& a, const CDataStream& b)
-    {
-        CDataStream ret = a;
-        ret += b;
-        return (ret);
-    }
-
-    std::string str() const
-    {
-        return (std::string(begin(), end()));
-    }
-
-
-    //
-    // Vector subset
-    //
-    const_iterator begin() const                     { return vch.begin() + nReadPos; }
-    iterator begin()                                 { return vch.begin() + nReadPos; }
-    const_iterator end() const                       { return vch.end(); }
-    iterator end()                                   { return vch.end(); }
-    size_type size() const                           { return vch.size() - nReadPos; }
-    bool empty() const                               { return vch.size() == nReadPos; }
-    void resize(size_type n, value_type c=0)         { vch.resize(n + nReadPos, c); }
-    void reserve(size_type n)                        { vch.reserve(n + nReadPos); }
-    const_reference operator[](size_type pos) const  { return vch[pos + nReadPos]; }
-    reference operator[](size_type pos)              { return vch[pos + nReadPos]; }
-    void clear()                                     { vch.clear(); nReadPos = 0; }
-    iterator insert(iterator it, const char& x=char()) { return vch.insert(it, x); }
-    void insert(iterator it, size_type n, const char& x) { vch.insert(it, n, x); }
-    value_type* data()                               { return vch.data() + nReadPos; }
-    const value_type* data() const                   { return vch.data() + nReadPos; }
-
-    void insert(iterator it, std::vector<char>::const_iterator first, std::vector<char>::const_iterator last)
-    {
-        if (last == first) return;
-        assert(last - first > 0);
-        if (it == vch.begin() + nReadPos && (unsigned int)(last - first) <= nReadPos)
-        {
-            // special case for inserting at the front when there's room
-            nReadPos -= (last - first);
-            memcpy(&vch[nReadPos], &first[0], last - first);
-        }
-        else
-            vch.insert(it, first, last);
-    }
-
-    void insert(iterator it, const char* first, const char* last)
-    {
-        if (last == first) return;
-        assert(last - first > 0);
-        if (it == vch.begin() + nReadPos && (unsigned int)(last - first) <= nReadPos)
-        {
-            // special case for inserting at the front when there's room
-            nReadPos -= (last - first);
-            memcpy(&vch[nReadPos], &first[0], last - first);
-        }
-        else
-            vch.insert(it, first, last);
-    }
-
-    iterator erase(iterator it)
-    {
-        if (it == vch.begin() + nReadPos)
-        {
-            // special case for erasing from the front
-            if (++nReadPos >= vch.size())
-            {
-                // whenever we reach the end, we take the opportunity to clear the buffer
-                nReadPos = 0;
-                return vch.erase(vch.begin(), vch.end());
-            }
-            return vch.begin() + nReadPos;
-        }
-        else
-            return vch.erase(it);
-    }
-
-    iterator erase(iterator first, iterator last)
-    {
-        if (first == vch.begin() + nReadPos)
-        {
-            // special case for erasing from the front
-            if (last == vch.end())
-            {
-                nReadPos = 0;
-                return vch.erase(vch.begin(), vch.end());
-            }
-            else
-            {
-                nReadPos = (last - vch.begin());
-                return last;
-            }
-        }
-        else
-            return vch.erase(first, last);
-    }
-
-    inline void Compact()
-    {
-        vch.erase(vch.begin(), vch.begin() + nReadPos);
-        nReadPos = 0;
-    }
-
-    bool Rewind(size_type n)
-    {
-        // Rewind by n characters if the buffer hasn't been compacted yet
-        if (n > nReadPos)
-            return false;
-        nReadPos -= n;
-        return true;
-    }
-
-
-    //
-    // Stream subset
-    //
-    bool eof() const             { return size() == 0; }
-    CDataStream* rdbuf()         { return this; }
-    int in_avail()               { return size(); }
-
-    void SetType(int n)          { nType = n; }
-    int GetType() const          { return nType; }
-    void SetVersion(int n)       { nVersion = n; }
-    int GetVersion() const       { return nVersion; }
-
-    void read(char* pch, size_t nSize)
-    {
-        if (nSize == 0) return;
-
-        // Read from the beginning of the buffer
-        unsigned int nReadPosNext = nReadPos + nSize;
-        if (nReadPosNext >= vch.size())
-        {
-            if (nReadPosNext > vch.size())
-            {
-                throw std::ios_base::failure("CDataStream::read(): end of data");
-            }
-            memcpy(pch, &vch[nReadPos], nSize);
-            nReadPos = 0;
-            vch.clear();
-            return;
-        }
-        memcpy(pch, &vch[nReadPos], nSize);
-        nReadPos = nReadPosNext;
-    }
-
-    void ignore(int nSize)
-    {
-        // Ignore from the beginning of the buffer
-        if (nSize < 0) {
-            throw std::ios_base::failure("CDataStream::ignore(): nSize negative");
-        }
-        unsigned int nReadPosNext = nReadPos + nSize;
-        if (nReadPosNext >= vch.size())
-        {
-            if (nReadPosNext > vch.size())
-                throw std::ios_base::failure("CDataStream::ignore(): end of data");
-            nReadPos = 0;
-            vch.clear();
-            return;
-        }
-        nReadPos = nReadPosNext;
-    }
-
-    void write(const char* pch, size_t nSize)
-    {
-        // Write to the end of the buffer
-        vch.insert(vch.end(), pch, pch + nSize);
-    }
-
-    template<typename Stream>
-    void Serialize(Stream& s) const
-    {
-        // Special case: stream << stream concatenates like stream += stream
-        if (!vch.empty())
-            s.write((char*)&vch[0], vch.size() * sizeof(vch[0]));
-    }
-
-    template<typename T>
-    CDataStream& operator<<(const T& obj)
-    {
-        // Serialize to this stream
-        ::Serialize(*this, obj);
-        return (*this);
-    }
-
-    template<typename T>
-    CDataStream& operator>>(T& obj)
-    {
-        // Unserialize from this stream
-        ::Unserialize(*this, obj);
-        return (*this);
-    }
-
-    void GetAndClear(CSerializeData &data) {
-        data.insert(data.end(), begin(), end());
-        clear();
-    }
-
-    /**
-     * XOR the contents of this stream with a certain key.
-     *
-     * @param[in] key    The key used to XOR the data in this stream.
-     */
-    void Xor(const std::vector<unsigned char>& key)
-    {
-        if (key.size() == 0) {
-            return;
-        }
-
-        for (size_type i = 0, j = 0; i != size(); i++) {
-            vch[i] ^= key[j++];
-
-            // This potentially acts on very many bytes of data, so it's
-            // important that we calculate `j`, i.e. the `key` index in this
-            // way instead of doing a %, which would effectively be a division
-            // for each byte Xor'd -- much slower than need be.
-            if (j == key.size())
-                j = 0;
-        }
-    }
-};
-
-
-
-
-
-
-
-
-
-
-/** Non-refcounted RAII wrapper for FILE*
- *
- * Will automatically close the file when it goes out of scope if not null.
- * If you're returning the file pointer, return file.release().
- * If you need to close the file early, use file.fclose() instead of fclose(file).
- */
-class CAutoFile
-{
-private:
-    // Disallow copies
-    CAutoFile(const CAutoFile&);
-    CAutoFile& operator=(const CAutoFile&);
-
-    const int nType;
-    const int nVersion;
-
-    FILE* file;	
-
-public:
-    CAutoFile(FILE* filenew, int nTypeIn, int nVersionIn) : nType(nTypeIn), nVersion(nVersionIn)
-    {
-        file = filenew;
-    }
-
-    ~CAutoFile()
-    {
-        fclose();
-    }
-
-    void fclose()
-    {
-        if (file) {
-            ::fclose(file);
-            file = NULL;
-        }
-    }
-
-    /** Get wrapped FILE* with transfer of ownership.
-     * @note This will invalidate the CAutoFile object, and makes it the responsibility of the caller
-     * of this function to clean up the returned FILE*.
-     */
-    FILE* release()             { FILE* ret = file; file = NULL; return ret; }
-
-    /** Get wrapped FILE* without transfer of ownership.
-     * @note Ownership of the FILE* will remain with this class. Use this only if the scope of the
-     * CAutoFile outlives use of the passed pointer.
-     */
-    FILE* Get() const           { return file; }
-
-    /** Return true if the wrapped FILE* is NULL, false otherwise.
-     */
-    bool IsNull() const         { return (file == NULL); }
-
-    //
-    // Stream subset
-    //
-    int GetType() const          { return nType; }
-    int GetVersion() const       { return nVersion; }
-
-    void read(char* pch, size_t nSize)
-    {
-        if (!file)
-            throw std::ios_base::failure("CAutoFile::read: file handle is NULL");
-        if (fread(pch, 1, nSize, file) != nSize)
-            throw std::ios_base::failure(feof(file) ? "CAutoFile::read: end of file" : "CAutoFile::read: fread failed");
-    }
-
-    void ignore(size_t nSize)
-    {
-        if (!file)
-            throw std::ios_base::failure("CAutoFile::ignore: file handle is NULL");
-        unsigned char data[4096];
-        while (nSize > 0) {
-            size_t nNow = std::min<size_t>(nSize, sizeof(data));
-            if (fread(data, 1, nNow, file) != nNow)
-                throw std::ios_base::failure(feof(file) ? "CAutoFile::ignore: end of file" : "CAutoFile::read: fread failed");
-            nSize -= nNow;
-        }
-    }
-
-    void write(const char* pch, size_t nSize)
-    {
-        if (!file)
-            throw std::ios_base::failure("CAutoFile::write: file handle is NULL");
-        if (fwrite(pch, 1, nSize, file) != nSize)
-            throw std::ios_base::failure("CAutoFile::write: write failed");
-    }
-
-    template<typename T>
-    CAutoFile& operator<<(const T& obj)
-    {
-        // Serialize to this stream
-        if (!file)
-            throw std::ios_base::failure("CAutoFile::operator<<: file handle is NULL");
-        ::Serialize(*this, obj);
-        return (*this);
-    }
-
-    template<typename T>
-    CAutoFile& operator>>(T& obj)
-    {
-        // Unserialize from this stream
-        if (!file)
-            throw std::ios_base::failure("CAutoFile::operator>>: file handle is NULL");
-        ::Unserialize(*this, obj);
-        return (*this);
-    }
-};
-
-/** Non-refcounted RAII wrapper around a FILE* that implements a ring buffer to
- *  deserialize from. It guarantees the ability to rewind a given number of bytes.
- *
- *  Will automatically close the file when it goes out of scope if not null.
- *  If you need to close the file early, use file.fclose() instead of fclose(file).
- */
-class CBufferedFile
-{
-private:
-    // Disallow copies
-    CBufferedFile(const CBufferedFile&);
-    CBufferedFile& operator=(const CBufferedFile&);
-
-    const int nType;
-    const int nVersion;
-
-    FILE *src;            // source file
-    uint64_t nSrcPos;     // how many bytes have been read from source
-    uint64_t nReadPos;    // how many bytes have been read from this
-    uint64_t nReadLimit;  // up to which position we're allowed to read
-    uint64_t nRewind;     // how many bytes we guarantee to rewind
-    std::vector<char> vchBuf; // the buffer
-
-protected:
-    // read data from the source to fill the buffer
-    bool Fill() {
-        unsigned int pos = nSrcPos % vchBuf.size();
-        unsigned int readNow = vchBuf.size() - pos;
-        unsigned int nAvail = vchBuf.size() - (nSrcPos - nReadPos) - nRewind;
-        if (nAvail < readNow)
-            readNow = nAvail;
-        if (readNow == 0)
-            return false;
-        size_t read = fread((void*)&vchBuf[pos], 1, readNow, src);
-        if (read == 0) {
-            throw std::ios_base::failure(feof(src) ? "CBufferedFile::Fill: end of file" : "CBufferedFile::Fill: fread failed");
-        } else {
-            nSrcPos += read;
-            return true;
-        }
-    }
-
-public:
-    CBufferedFile(FILE *fileIn, uint64_t nBufSize, uint64_t nRewindIn, int nTypeIn, int nVersionIn) :
-        nType(nTypeIn), nVersion(nVersionIn), nSrcPos(0), nReadPos(0), nReadLimit((uint64_t)(-1)), nRewind(nRewindIn), vchBuf(nBufSize, 0)
-    {
-        src = fileIn;
-    }
-
-    ~CBufferedFile()
-    {
-        fclose();
-    }
-
-    int GetVersion() const { return nVersion; }
-    int GetType() const { return nType; }
-
-    void fclose()
-    {
-        if (src) {
-            ::fclose(src);
-            src = NULL;
-        }
-    }
-
-    // check whether we're at the end of the source file
-    bool eof() const {
-        return nReadPos == nSrcPos && feof(src);
-    }
-
-    // read a number of bytes
-    void read(char *pch, size_t nSize) {
-        if (nSize + nReadPos > nReadLimit)
-            throw std::ios_base::failure("Read attempted past buffer limit");
-        if (nSize + nRewind > vchBuf.size())
-            throw std::ios_base::failure("Read larger than buffer size");
-        while (nSize > 0) {
-            if (nReadPos == nSrcPos)
-                Fill();
-            unsigned int pos = nReadPos % vchBuf.size();
-            size_t nNow = nSize;
-            if (nNow + pos > vchBuf.size())
-                nNow = vchBuf.size() - pos;
-            if (nNow + nReadPos > nSrcPos)
-                nNow = nSrcPos - nReadPos;
-            memcpy(pch, &vchBuf[pos], nNow);
-            nReadPos += nNow;
-            pch += nNow;
-            nSize -= nNow;
-        }
-    }
-
-    // return the current reading position
-    uint64_t GetPos() {
-        return nReadPos;
-    }
-
-    // rewind to a given reading position
-    bool SetPos(uint64_t nPos) {
-        nReadPos = nPos;
-        if (nReadPos + nRewind < nSrcPos) {
-            nReadPos = nSrcPos - nRewind;
-            return false;
-        } else if (nReadPos > nSrcPos) {
-            nReadPos = nSrcPos;
-            return false;
-        } else {
-            return true;
-        }
-    }
-
-    bool Seek(uint64_t nPos) {
-        long nLongPos = nPos;
-        if (nPos != (uint64_t)nLongPos)
-            return false;
-        if (fseek(src, nLongPos, SEEK_SET))
-            return false;
-        nLongPos = ftell(src);
-        nSrcPos = nLongPos;
-        nReadPos = nLongPos;
-        return true;
-    }
-
-    // prevent reading beyond a certain position
-    // no argument removes the limit
-    bool SetLimit(uint64_t nPos = (uint64_t)(-1)) {
-        if (nPos < nReadPos)
-            return false;
-        nReadLimit = nPos;
-        return true;
-    }
-
-    template<typename T>
-    CBufferedFile& operator>>(T& obj) {
-        // Unserialize from this stream
-        ::Unserialize(*this, obj);
-        return (*this);
-    }
-
-    // search for a given byte in the stream, and remain positioned on it
-    void FindByte(char ch) {
-        while (true) {
-            if (nReadPos == nSrcPos)
-                Fill();
-            if (vchBuf[nReadPos % vchBuf.size()] == ch)
-                break;
-            nReadPos++;
-        }
-    }
-};
-#endif // DTG
 #endif // BITCOIN_STREAMS_H
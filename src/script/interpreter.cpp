// Copyright (c) 2009-2010 Satoshi Nakamoto
// Copyright (c) 2009-2015 The Bitcoin Core developers
// Distributed under the MIT software license, see the accompanying
// file COPYING or http://www.opensource.org/licenses/mit-license.php.

#include "interpreter.h"

#include "primitives/transaction.h"
#include "crypto/ripemd160.h"
#include "crypto/sha1.h"
#include "crypto/sha256.h"
#include "pubkey.h"
#include "script/script.h"
#include "uint256.h"

typedef std::vector<unsigned char> valtype;

namespace {

inline bool set_success(ScriptError* ret)
{
    if (ret)
        *ret = SCRIPT_ERR_OK;
    return true;
}

inline bool set_error(ScriptError* ret, const ScriptError serror)
{
    if (ret)
        *ret = serror;
    return false;
}

} // anon namespace

bool CastToBool(const valtype& vch)
{
    for (unsigned int i = 0; i < vch.size(); i++)
    {
        if (vch[i] != 0)
        {
            // Can be negative zero
            if (i == vch.size()-1 && vch[i] == 0x80)
                return false;
            return true;
        }
    }
    return false;
}

/**
 * Script is a stack machine (like Forth) that evaluates a predicate
 * returning a bool indicating valid or not.  There are no loops.
 */
#define stacktop(i)  (stack.at(stack.size()+(i)))
#define altstacktop(i)  (altstack.at(altstack.size()+(i)))
static inline void popstack(std::vector<valtype>& stack)
{
    if (stack.empty())
        throw std::runtime_error("popstack(): stack empty");
    stack.pop_back();
}

bool static IsCompressedOrUncompressedPubKey(const valtype &vchPubKey) {
    if (vchPubKey.size() < 33) {
        //  Non-canonical public key: too short
        return false;
    }
    if (vchPubKey[0] == 0x04) {
        if (vchPubKey.size() != 65) {
            //  Non-canonical public key: invalid length for uncompressed key
            return false;
        }
    } else if (vchPubKey[0] == 0x02 || vchPubKey[0] == 0x03) {
        if (vchPubKey.size() != 33) {
            //  Non-canonical public key: invalid length for compressed key
            return false;
        }
    } else {
          //  Non-canonical public key: neither compressed nor uncompressed
          return false;
    }
    return true;
}

/**
 * A canonical signature exists of: <30> <total len> <02> <len R> <R> <02> <len S> <S> <hashtype>
 * Where R and S are not negative (their first byte has its highest bit not set), and not
 * excessively padded (do not start with a 0 byte, unless an otherwise negative number follows,
 * in which case a single 0 byte is necessary and even required).
 *
 * See https://bitcointalk.org/index.php?topic=8392.msg127623#msg127623
 *
 * This function is consensus-critical since BIP66.
 */
bool static IsValidSignatureEncoding(const std::vector<unsigned char> &sig) {
    // Format: 0x30 [total-length] 0x02 [R-length] [R] 0x02 [S-length] [S] [sighash]
    // * total-length: 1-byte length descriptor of everything that follows,
    //   excluding the sighash byte.
    // * R-length: 1-byte length descriptor of the R value that follows.
    // * R: arbitrary-length big-endian encoded R value. It must use the shortest
    //   possible encoding for a positive integers (which means no null bytes at
    //   the start, except a single one when the next byte has its highest bit set).
    // * S-length: 1-byte length descriptor of the S value that follows.
    // * S: arbitrary-length big-endian encoded S value. The same rules apply.
    // * sighash: 1-byte value indicating what data is hashed (not part of the DER
    //   signature)

    // Minimum and maximum size constraints.
    if (sig.size() < 9) return false;
    if (sig.size() > 73) return false;

    // A signature is of type 0x30 (compound).
    if (sig[0] != 0x30) return false;

    // Make sure the length covers the entire signature.
    if (sig[1] != sig.size() - 3) return false;

    // Extract the length of the R element.
    unsigned int lenR = sig[3];

    // Make sure the length of the S element is still inside the signature.
    if (5 + lenR >= sig.size()) return false;

    // Extract the length of the S element.
    unsigned int lenS = sig[5 + lenR];

    // Verify that the length of the signature matches the sum of the length
    // of the elements.
    if ((size_t)(lenR + lenS + 7) != sig.size()) return false;

    // Check whether the R element is an integer.
    if (sig[2] != 0x02) return false;

    // Zero-length integers are not allowed for R.
    if (lenR == 0) return false;

    // Negative numbers are not allowed for R.
    if (sig[4] & 0x80) return false;

    // Null bytes at the start of R are not allowed, unless R would
    // otherwise be interpreted as a negative number.
    if (lenR > 1 && (sig[4] == 0x00) && !(sig[5] & 0x80)) return false;

    // Check whether the S element is an integer.
    if (sig[lenR + 4] != 0x02) return false;

    // Zero-length integers are not allowed for S.
    if (lenS == 0) return false;

    // Negative numbers are not allowed for S.
    if (sig[lenR + 6] & 0x80) return false;

    // Null bytes at the start of S are not allowed, unless S would otherwise be
    // interpreted as a negative number.
    if (lenS > 1 && (sig[lenR + 6] == 0x00) && !(sig[lenR + 7] & 0x80)) return false;

    return true;
}

bool static IsLowDERSignature(const valtype &vchSig, ScriptError* serror) {
    if (!IsValidSignatureEncoding(vchSig)) {
        return set_error(serror, SCRIPT_ERR_SIG_DER);
    }
    std::vector<unsigned char> vchSigCopy(vchSig.begin(), vchSig.begin() + vchSig.size() - 1);
    if (!CPubKey::CheckLowS(vchSigCopy)) {
        return set_error(serror, SCRIPT_ERR_SIG_HIGH_S);
    }
    return true;
}

bool static IsDefinedHashtypeSignature(const valtype &vchSig) {
    if (vchSig.size() == 0) {
        return false;
    }
    unsigned char nHashType = vchSig[vchSig.size() - 1] & (~(SIGHASH_ANYONECANPAY));
    if (nHashType < SIGHASH_ALL || nHashType > SIGHASH_SINGLE)
        return false;

    return true;
}

bool CheckSignatureEncoding(const std::vector<unsigned char> &vchSig, unsigned int flags, ScriptError* serror) {
    // Empty signature. Not strictly DER encoded, but allowed to provide a
    // compact way to provide an invalid signature for use with CHECK(MULTI)SIG
    if (vchSig.size() == 0) {
        return true;
    }
    if ((flags & (SCRIPT_VERIFY_DERSIG | SCRIPT_VERIFY_LOW_S | SCRIPT_VERIFY_STRICTENC)) != 0 && !IsValidSignatureEncoding(vchSig)) {
        return set_error(serror, SCRIPT_ERR_SIG_DER);
    } else if ((flags & SCRIPT_VERIFY_LOW_S) != 0 && !IsLowDERSignature(vchSig, serror)) {
        // serror is set
        return false;
    } else if ((flags & SCRIPT_VERIFY_STRICTENC) != 0 && !IsDefinedHashtypeSignature(vchSig)) {
        return set_error(serror, SCRIPT_ERR_SIG_HASHTYPE);
    }
    return true;
}

bool static CheckPubKeyEncoding(const valtype &vchSig, unsigned int flags, ScriptError* serror) {
    if ((flags & SCRIPT_VERIFY_STRICTENC) != 0 && !IsCompressedOrUncompressedPubKey(vchSig)) {
        return set_error(serror, SCRIPT_ERR_PUBKEYTYPE);
    }
    return true;
}

bool static CheckMinimalPush(const valtype& data, opcodetype opcode) {
    if (data.size() == 0) {
        // Could have used OP_0.
        return opcode == OP_0;
    } else if (data.size() == 1 && data[0] >= 1 && data[0] <= 16) {
        // Could have used OP_1 .. OP_16.
        return opcode == OP_1 + (data[0] - 1);
    } else if (data.size() == 1 && data[0] == 0x81) {
        // Could have used OP_1NEGATE.
        return opcode == OP_1NEGATE;
    } else if (data.size() <= 75) {
        // Could have used a direct push (opcode indicating number of bytes pushed + those bytes).
        return opcode == data.size();
    } else if (data.size() <= 255) {
        // Could have used OP_PUSHDATA.
        return opcode == OP_PUSHDATA1;
    } else if (data.size() <= 65535) {
        // Could have used OP_PUSHDATA2.
        return opcode == OP_PUSHDATA2;
    }
    return true;
}

bool EvalScript(std::vector<std::vector<unsigned char> >& stack, const CScript& script, unsigned int flags, const BaseSignatureChecker& checker, ScriptError* serror)
{
    static const CScriptNum bnZero(0);
    static const CScriptNum bnOne(1);
    static const CScriptNum bnFalse(0);
    static const CScriptNum bnTrue(1);
    static const valtype vchFalse(0);
    static const valtype vchZero(0);
    static const valtype vchTrue(1, 1);

    CScript::const_iterator pc = script.begin();
    CScript::const_iterator pend = script.end();
    CScript::const_iterator pbegincodehash = script.begin();
    opcodetype opcode;
    valtype vchPushValue;
    std::vector<bool> vfExec;
    std::vector<valtype> altstack;
    set_error(serror, SCRIPT_ERR_UNKNOWN_ERROR);
    if (script.size() > MAX_SCRIPT_SIZE)
        return set_error(serror, SCRIPT_ERR_SCRIPT_SIZE);
    int nOpCount = 0;
    bool fRequireMinimal = (flags & SCRIPT_VERIFY_MINIMALDATA) != 0;

    try
    {
        while (pc < pend)
        {
            bool fExec = !count(vfExec.begin(), vfExec.end(), false);

            //
            // Read instruction
            //
            if (!script.GetOp(pc, opcode, vchPushValue))
                return set_error(serror, SCRIPT_ERR_BAD_OPCODE);
            if (vchPushValue.size() > MAX_SCRIPT_ELEMENT_SIZE)
                return set_error(serror, SCRIPT_ERR_PUSH_SIZE);

            // Note how OP_RESERVED does not count towards the opcode limit.
            if (opcode > OP_16 && ++nOpCount > MAX_OPS_PER_SCRIPT)
                return set_error(serror, SCRIPT_ERR_OP_COUNT);

            if (opcode == OP_CAT ||
                opcode == OP_SUBSTR ||
                opcode == OP_LEFT ||
                opcode == OP_RIGHT ||
                opcode == OP_INVERT ||
                opcode == OP_AND ||
                opcode == OP_OR ||
                opcode == OP_XOR ||
                opcode == OP_2MUL ||
                opcode == OP_2DIV ||
                opcode == OP_MUL ||
                opcode == OP_DIV ||
                opcode == OP_MOD ||
                opcode == OP_LSHIFT ||
                opcode == OP_RSHIFT)
                return set_error(serror, SCRIPT_ERR_DISABLED_OPCODE); // Disabled opcodes.

            if (fExec && 0 <= opcode && opcode <= OP_PUSHDATA4) {
                if (fRequireMinimal && !CheckMinimalPush(vchPushValue, opcode)) {
                    return set_error(serror, SCRIPT_ERR_MINIMALDATA);
                }
                stack.push_back(vchPushValue);
            } else if (fExec || (OP_IF <= opcode && opcode <= OP_ENDIF))
            switch (opcode)
            {
                //
                // Push value
                //
                case OP_1NEGATE:
                case OP_1:
                case OP_2:
                case OP_3:
                case OP_4:
                case OP_5:
                case OP_6:
                case OP_7:
                case OP_8:
                case OP_9:
                case OP_10:
                case OP_11:
                case OP_12:
                case OP_13:
                case OP_14:
                case OP_15:
                case OP_16:
                {
                    // ( -- value)
                    CScriptNum bn((int)opcode - (int)(OP_1 - 1));
                    stack.push_back(bn.getvch());
                    // The result of these opcodes should always be the minimal way to push the data
                    // they push, so no need for a CheckMinimalPush here.
                }
                break;


                //
                // Control
                //
                case OP_NOP:
                    break;

                case OP_CHECKLOCKTIMEVERIFY:
                {
                    if (!(flags & SCRIPT_VERIFY_CHECKLOCKTIMEVERIFY)) {
                        // not enabled; treat as a NOP2
                        if (flags & SCRIPT_VERIFY_DISCOURAGE_UPGRADABLE_NOPS) {
                            return set_error(serror, SCRIPT_ERR_DISCOURAGE_UPGRADABLE_NOPS);
                        }
                        break;
                    }

                    if (stack.size() < 1)
                        return set_error(serror, SCRIPT_ERR_INVALID_STACK_OPERATION);

                    // Note that elsewhere numeric opcodes are limited to
                    // operands in the range -2**31+1 to 2**31-1, however it is
                    // legal for opcodes to produce results exceeding that
                    // range. This limitation is implemented by CScriptNum's
                    // default 4-byte limit.
                    //
                    // If we kept to that limit we'd have a year 2038 problem,
                    // even though the nLockTime field in transactions
                    // themselves is uint32 which only becomes meaningless
                    // after the year 2106.
                    //
                    // Thus as a special case we tell CScriptNum to accept up
                    // to 5-byte bignums, which are good until 2**39-1, well
                    // beyond the 2**32-1 limit of the nLockTime field itself.
                    const CScriptNum nLockTime(stacktop(-1), fRequireMinimal, 5);

                    // In the rare event that the argument may be < 0 due to
                    // some arithmetic being done first, you can always use
                    // 0 MAX CHECKLOCKTIMEVERIFY.
                    if (nLockTime < 0)
                        return set_error(serror, SCRIPT_ERR_NEGATIVE_LOCKTIME);

                    // Actually compare the specified lock time with the transaction.
                    if (!checker.CheckLockTime(nLockTime))
                        return set_error(serror, SCRIPT_ERR_UNSATISFIED_LOCKTIME);

                    break;
                }

                case OP_CHECKSEQUENCEVERIFY:
                {
                    if (!(flags & SCRIPT_VERIFY_CHECKSEQUENCEVERIFY)) {
                        // not enabled; treat as a NOP3
                        if (flags & SCRIPT_VERIFY_DISCOURAGE_UPGRADABLE_NOPS) {
                            return set_error(serror, SCRIPT_ERR_DISCOURAGE_UPGRADABLE_NOPS);
                        }
                        break;
                    }

                    if (stack.size() < 1)
                        return set_error(serror, SCRIPT_ERR_INVALID_STACK_OPERATION);

                    // nSequence, like nLockTime, is a 32-bit unsigned integer
                    // field. See the comment in CHECKLOCKTIMEVERIFY regarding
                    // 5-byte numeric operands.
                    const CScriptNum nSequence(stacktop(-1), fRequireMinimal, 5);

                    // In the rare event that the argument may be < 0 due to
                    // some arithmetic being done first, you can always use
                    // 0 MAX CHECKSEQUENCEVERIFY.
                    if (nSequence < 0)
                        return set_error(serror, SCRIPT_ERR_NEGATIVE_LOCKTIME);

                    // To provide for future soft-fork extensibility, if the
                    // operand has the disabled lock-time flag set,
                    // CHECKSEQUENCEVERIFY behaves as a NOP.
                    if ((nSequence & CTxIn::SEQUENCE_LOCKTIME_DISABLE_FLAG) != 0)
                        break;

                    // Compare the specified sequence number with the input.
                    if (!checker.CheckSequence(nSequence))
                        return set_error(serror, SCRIPT_ERR_UNSATISFIED_LOCKTIME);

                    break;
                }

                case OP_NOP1: case OP_NOP4: case OP_NOP5:
                case OP_NOP6: case OP_NOP7: case OP_NOP8: case OP_NOP9: case OP_NOP10:
                {
                    if (flags & SCRIPT_VERIFY_DISCOURAGE_UPGRADABLE_NOPS)
                        return set_error(serror, SCRIPT_ERR_DISCOURAGE_UPGRADABLE_NOPS);
                }
                break;

                case OP_IF:
                case OP_NOTIF:
                {
                    // <expression> if [statements] [else [statements]] endif
                    bool fValue = false;
                    if (fExec)
                    {
                        if (stack.size() < 1)
                            return set_error(serror, SCRIPT_ERR_UNBALANCED_CONDITIONAL);
                        valtype& vch = stacktop(-1);
                        fValue = CastToBool(vch);
                        if (opcode == OP_NOTIF)
                            fValue = !fValue;
                        popstack(stack);
                    }
                    vfExec.push_back(fValue);
                }
                break;

                case OP_ELSE:
                {
                    if (vfExec.empty())
                        return set_error(serror, SCRIPT_ERR_UNBALANCED_CONDITIONAL);
                    vfExec.back() = !vfExec.back();
                }
                break;

                case OP_ENDIF:
                {
                    if (vfExec.empty())
                        return set_error(serror, SCRIPT_ERR_UNBALANCED_CONDITIONAL);
                    vfExec.pop_back();
                }
                break;

                case OP_VERIFY:
                {
                    // (true -- ) or
                    // (false -- false) and return
                    if (stack.size() < 1)
                        return set_error(serror, SCRIPT_ERR_INVALID_STACK_OPERATION);
                    bool fValue = CastToBool(stacktop(-1));
                    if (fValue)
                        popstack(stack);
                    else
                        return set_error(serror, SCRIPT_ERR_VERIFY);
                }
                break;

                case OP_RETURN:
                {
                    return set_error(serror, SCRIPT_ERR_OP_RETURN);
                }
                break;


                //
                // Stack ops
                //
                case OP_TOALTSTACK:
                {
                    if (stack.size() < 1)
                        return set_error(serror, SCRIPT_ERR_INVALID_STACK_OPERATION);
                    altstack.push_back(stacktop(-1));
                    popstack(stack);
                }
                break;

                case OP_FROMALTSTACK:
                {
                    if (altstack.size() < 1)
                        return set_error(serror, SCRIPT_ERR_INVALID_ALTSTACK_OPERATION);
                    stack.push_back(altstacktop(-1));
                    popstack(altstack);
                }
                break;

                case OP_2DROP:
                {
                    // (x1 x2 -- )
                    if (stack.size() < 2)
                        return set_error(serror, SCRIPT_ERR_INVALID_STACK_OPERATION);
                    popstack(stack);
                    popstack(stack);
                }
                break;

                case OP_2DUP:
                {
                    // (x1 x2 -- x1 x2 x1 x2)
                    if (stack.size() < 2)
                        return set_error(serror, SCRIPT_ERR_INVALID_STACK_OPERATION);
                    valtype vch1 = stacktop(-2);
                    valtype vch2 = stacktop(-1);
                    stack.push_back(vch1);
                    stack.push_back(vch2);
                }
                break;

                case OP_3DUP:
                {
                    // (x1 x2 x3 -- x1 x2 x3 x1 x2 x3)
                    if (stack.size() < 3)
                        return set_error(serror, SCRIPT_ERR_INVALID_STACK_OPERATION);
                    valtype vch1 = stacktop(-3);
                    valtype vch2 = stacktop(-2);
                    valtype vch3 = stacktop(-1);
                    stack.push_back(vch1);
                    stack.push_back(vch2);
                    stack.push_back(vch3);
                }
                break;

                case OP_2OVER:
                {
                    // (x1 x2 x3 x4 -- x1 x2 x3 x4 x1 x2)
                    if (stack.size() < 4)
                        return set_error(serror, SCRIPT_ERR_INVALID_STACK_OPERATION);
                    valtype vch1 = stacktop(-4);
                    valtype vch2 = stacktop(-3);
                    stack.push_back(vch1);
                    stack.push_back(vch2);
                }
                break;

                case OP_2ROT:
                {
                    // (x1 x2 x3 x4 x5 x6 -- x3 x4 x5 x6 x1 x2)
                    if (stack.size() < 6)
                        return set_error(serror, SCRIPT_ERR_INVALID_STACK_OPERATION);
                    valtype vch1 = stacktop(-6);
                    valtype vch2 = stacktop(-5);
                    stack.erase(stack.end()-6, stack.end()-4);
                    stack.push_back(vch1);
                    stack.push_back(vch2);
                }
                break;

                case OP_2SWAP:
                {
                    // (x1 x2 x3 x4 -- x3 x4 x1 x2)
                    if (stack.size() < 4)
                        return set_error(serror, SCRIPT_ERR_INVALID_STACK_OPERATION);
                    swap(stacktop(-4), stacktop(-2));
                    swap(stacktop(-3), stacktop(-1));
                }
                break;

                case OP_IFDUP:
                {
                    // (x - 0 | x x)
                    if (stack.size() < 1)
                        return set_error(serror, SCRIPT_ERR_INVALID_STACK_OPERATION);
                    valtype vch = stacktop(-1);
                    if (CastToBool(vch))
                        stack.push_back(vch);
                }
                break;

                case OP_DEPTH:
                {
                    // -- stacksize
                    CScriptNum bn(stack.size());
                    stack.push_back(bn.getvch());
                }
                break;

                case OP_DROP:
                {
                    // (x -- )
                    if (stack.size() < 1)
                        return set_error(serror, SCRIPT_ERR_INVALID_STACK_OPERATION);
                    popstack(stack);
                }
                break;

                case OP_DUP:
                {
                    // (x -- x x)
                    if (stack.size() < 1)
                        return set_error(serror, SCRIPT_ERR_INVALID_STACK_OPERATION);
                    valtype vch = stacktop(-1);
                    stack.push_back(vch);
                }
                break;

                case OP_NIP:
                {
                    // (x1 x2 -- x2)
                    if (stack.size() < 2)
                        return set_error(serror, SCRIPT_ERR_INVALID_STACK_OPERATION);
                    stack.erase(stack.end() - 2);
                }
                break;

                case OP_OVER:
                {
                    // (x1 x2 -- x1 x2 x1)
                    if (stack.size() < 2)
                        return set_error(serror, SCRIPT_ERR_INVALID_STACK_OPERATION);
                    valtype vch = stacktop(-2);
                    stack.push_back(vch);
                }
                break;

                case OP_PICK:
                case OP_ROLL:
                {
                    // (xn ... x2 x1 x0 n - xn ... x2 x1 x0 xn)
                    // (xn ... x2 x1 x0 n - ... x2 x1 x0 xn)
                    if (stack.size() < 2)
                        return set_error(serror, SCRIPT_ERR_INVALID_STACK_OPERATION);
                    int n = CScriptNum(stacktop(-1), fRequireMinimal).getint();
                    popstack(stack);
                    if (n < 0 || n >= (int)stack.size())
                        return set_error(serror, SCRIPT_ERR_INVALID_STACK_OPERATION);
                    valtype vch = stacktop(-n-1);
                    if (opcode == OP_ROLL)
                        stack.erase(stack.end()-n-1);
                    stack.push_back(vch);
                }
                break;

                case OP_ROT:
                {
                    // (x1 x2 x3 -- x2 x3 x1)
                    //  x2 x1 x3  after first swap
                    //  x2 x3 x1  after second swap
                    if (stack.size() < 3)
                        return set_error(serror, SCRIPT_ERR_INVALID_STACK_OPERATION);
                    swap(stacktop(-3), stacktop(-2));
                    swap(stacktop(-2), stacktop(-1));
                }
                break;

                case OP_SWAP:
                {
                    // (x1 x2 -- x2 x1)
                    if (stack.size() < 2)
                        return set_error(serror, SCRIPT_ERR_INVALID_STACK_OPERATION);
                    swap(stacktop(-2), stacktop(-1));
                }
                break;

                case OP_TUCK:
                {
                    // (x1 x2 -- x2 x1 x2)
                    if (stack.size() < 2)
                        return set_error(serror, SCRIPT_ERR_INVALID_STACK_OPERATION);
                    valtype vch = stacktop(-1);
                    stack.insert(stack.end()-2, vch);
                }
                break;


                case OP_SIZE:
                {
                    // (in -- in size)
                    if (stack.size() < 1)
                        return set_error(serror, SCRIPT_ERR_INVALID_STACK_OPERATION);
                    CScriptNum bn(stacktop(-1).size());
                    stack.push_back(bn.getvch());
                }
                break;


                //
                // Bitwise logic
                //
                case OP_EQUAL:
                case OP_EQUALVERIFY:
                //case OP_NOTEQUAL: // use OP_NUMNOTEQUAL
                {
                    // (x1 x2 - bool)
                    if (stack.size() < 2)
                        return set_error(serror, SCRIPT_ERR_INVALID_STACK_OPERATION);
                    valtype& vch1 = stacktop(-2);
                    valtype& vch2 = stacktop(-1);
                    bool fEqual = (vch1 == vch2);
                    // OP_NOTEQUAL is disabled because it would be too easy to say
                    // something like n != 1 and have some wiseguy pass in 1 with extra
                    // zero bytes after it (numerically, 0x01 == 0x0001 == 0x000001)
                    //if (opcode == OP_NOTEQUAL)
                    //    fEqual = !fEqual;
                    popstack(stack);
                    popstack(stack);
                    stack.push_back(fEqual ? vchTrue : vchFalse);
                    if (opcode == OP_EQUALVERIFY)
                    {
                        if (fEqual)
                            popstack(stack);
                        else
                            return set_error(serror, SCRIPT_ERR_EQUALVERIFY);
                    }
                }
                break;


                //
                // Numeric
                //
                case OP_1ADD:
                case OP_1SUB:
                case OP_NEGATE:
                case OP_ABS:
                case OP_NOT:
                case OP_0NOTEQUAL:
                {
                    // (in -- out)
                    if (stack.size() < 1)
                        return set_error(serror, SCRIPT_ERR_INVALID_STACK_OPERATION);
                    CScriptNum bn(stacktop(-1), fRequireMinimal);
                    switch (opcode)
                    {
                    case OP_1ADD:       bn += bnOne; break;
                    case OP_1SUB:       bn -= bnOne; break;
                    case OP_NEGATE:     bn = -bn; break;
                    case OP_ABS:        if (bn < bnZero) bn = -bn; break;
                    case OP_NOT:        bn = (bn == bnZero); break;
                    case OP_0NOTEQUAL:  bn = (bn != bnZero); break;
                    default:            assert(!"invalid opcode"); break;
                    }
                    popstack(stack);
                    stack.push_back(bn.getvch());
                }
                break;

                case OP_ADD:
                case OP_SUB:
                case OP_BOOLAND:
                case OP_BOOLOR:
                case OP_NUMEQUAL:
                case OP_NUMEQUALVERIFY:
                case OP_NUMNOTEQUAL:
                case OP_LESSTHAN:
                case OP_GREATERTHAN:
                case OP_LESSTHANOREQUAL:
                case OP_GREATERTHANOREQUAL:
                case OP_MIN:
                case OP_MAX:
                {
                    // (x1 x2 -- out)
                    if (stack.size() < 2)
                        return set_error(serror, SCRIPT_ERR_INVALID_STACK_OPERATION);
                    CScriptNum bn1(stacktop(-2), fRequireMinimal);
                    CScriptNum bn2(stacktop(-1), fRequireMinimal);
                    CScriptNum bn(0);
                    switch (opcode)
                    {
                    case OP_ADD:
                        bn = bn1 + bn2;
                        break;

                    case OP_SUB:
                        bn = bn1 - bn2;
                        break;

                    case OP_BOOLAND:             bn = (bn1 != bnZero && bn2 != bnZero); break;
                    case OP_BOOLOR:              bn = (bn1 != bnZero || bn2 != bnZero); break;
                    case OP_NUMEQUAL:            bn = (bn1 == bn2); break;
                    case OP_NUMEQUALVERIFY:      bn = (bn1 == bn2); break;
                    case OP_NUMNOTEQUAL:         bn = (bn1 != bn2); break;
                    case OP_LESSTHAN:            bn = (bn1 < bn2); break;
                    case OP_GREATERTHAN:         bn = (bn1 > bn2); break;
                    case OP_LESSTHANOREQUAL:     bn = (bn1 <= bn2); break;
                    case OP_GREATERTHANOREQUAL:  bn = (bn1 >= bn2); break;
                    case OP_MIN:                 bn = (bn1 < bn2 ? bn1 : bn2); break;
                    case OP_MAX:                 bn = (bn1 > bn2 ? bn1 : bn2); break;
                    default:                     assert(!"invalid opcode"); break;
                    }
                    popstack(stack);
                    popstack(stack);
                    stack.push_back(bn.getvch());

                    if (opcode == OP_NUMEQUALVERIFY)
                    {
                        if (CastToBool(stacktop(-1)))
                            popstack(stack);
                        else
                            return set_error(serror, SCRIPT_ERR_NUMEQUALVERIFY);
                    }
                }
                break;

                case OP_WITHIN:
                {
                    // (x min max -- out)
                    if (stack.size() < 3)
                        return set_error(serror, SCRIPT_ERR_INVALID_STACK_OPERATION);
                    CScriptNum bn1(stacktop(-3), fRequireMinimal);
                    CScriptNum bn2(stacktop(-2), fRequireMinimal);
                    CScriptNum bn3(stacktop(-1), fRequireMinimal);
                    bool fValue = (bn2 <= bn1 && bn1 < bn3);
                    popstack(stack);
                    popstack(stack);
                    popstack(stack);
                    stack.push_back(fValue ? vchTrue : vchFalse);
                }
                break;


                //
                // Crypto
                //
                case OP_RIPEMD160:
                case OP_SHA1:
                case OP_SHA256:
                case OP_HASH160:
                case OP_HASH256:
                {
                    // (in -- hash)
                    if (stack.size() < 1)
                        return set_error(serror, SCRIPT_ERR_INVALID_STACK_OPERATION);
                    valtype& vch = stacktop(-1);
                    valtype vchHash((opcode == OP_RIPEMD160 || opcode == OP_SHA1 || opcode == OP_HASH160) ? 20 : 32);
                    if (opcode == OP_RIPEMD160)
                        CRIPEMD160().Write(vch.data(), vch.size()).Finalize(vchHash.data());
                    else if (opcode == OP_SHA1)
                        CSHA1().Write(vch.data(), vch.size()).Finalize(vchHash.data());
                    else if (opcode == OP_SHA256)
                        CSHA256().Write(vch.data(), vch.size()).Finalize(vchHash.data());
                    else if (opcode == OP_HASH160)
                        CHash160().Write(vch.data(), vch.size()).Finalize(vchHash.data());
                    else if (opcode == OP_HASH256)
                        CHash256().Write(vch.data(), vch.size()).Finalize(vchHash.data());
                    popstack(stack);
                    stack.push_back(vchHash);
                }
                break;

                case OP_CODESEPARATOR:
                {
                    // Hash starts after the code separator
                    pbegincodehash = pc;
                }
                break;

                case OP_CHECKSIG:
                case OP_CHECKSIGVERIFY:
                {
                    // (sig pubkey -- bool)
                    if (stack.size() < 2)
                        return set_error(serror, SCRIPT_ERR_INVALID_STACK_OPERATION);

                    valtype& vchSig    = stacktop(-2);
                    valtype& vchPubKey = stacktop(-1);

                    // Subset of script starting at the most recent codeseparator
                    CScript scriptCode(pbegincodehash, pend);

                    // Drop the signature, since there's no way for a signature to sign itself
                    scriptCode.FindAndDelete(CScript(vchSig));

                    if (!CheckSignatureEncoding(vchSig, flags, serror) || !CheckPubKeyEncoding(vchPubKey, flags, serror)) {
                        //serror is set
                        return false;
                    }
                    bool fSuccess = checker.CheckSig(vchSig, vchPubKey, scriptCode);

                    if (!fSuccess && (flags & SCRIPT_VERIFY_NULLFAIL) && vchSig.size())
                        return set_error(serror, SCRIPT_ERR_SIG_NULLFAIL);

                    popstack(stack);
                    popstack(stack);
                    stack.push_back(fSuccess ? vchTrue : vchFalse);
                    if (opcode == OP_CHECKSIGVERIFY)
                    {
                        if (fSuccess)
                            popstack(stack);
                        else
                            return set_error(serror, SCRIPT_ERR_CHECKSIGVERIFY);
                    }
                }
                break;

                case OP_CHECKMULTISIG:
                case OP_CHECKMULTISIGVERIFY:
                {
                    // ([sig ...] num_of_signatures [pubkey ...] num_of_pubkeys -- bool)

                    int i = 1;
                    if ((int)stack.size() < i)
                        return set_error(serror, SCRIPT_ERR_INVALID_STACK_OPERATION);

                    int nKeysCount = CScriptNum(stacktop(-i), fRequireMinimal).getint();
                    if (nKeysCount < 0 || nKeysCount > MAX_PUBKEYS_PER_MULTISIG)
                        return set_error(serror, SCRIPT_ERR_PUBKEY_COUNT);
                    nOpCount += nKeysCount;
                    if (nOpCount > MAX_OPS_PER_SCRIPT)
                        return set_error(serror, SCRIPT_ERR_OP_COUNT);
                    int ikey = ++i;
                    // ikey2 is the position of last non-signature item in the stack. Top stack item = 1.
                    // With SCRIPT_VERIFY_NULLFAIL, this is used for cleanup if operation fails.
                    int ikey2 = nKeysCount + 2;
                    i += nKeysCount;
                    if ((int)stack.size() < i)
                        return set_error(serror, SCRIPT_ERR_INVALID_STACK_OPERATION);

                    int nSigsCount = CScriptNum(stacktop(-i), fRequireMinimal).getint();
                    if (nSigsCount < 0 || nSigsCount > nKeysCount)
                        return set_error(serror, SCRIPT_ERR_SIG_COUNT);
                    int isig = ++i;
                    i += nSigsCount;
                    if ((int)stack.size() < i)
                        return set_error(serror, SCRIPT_ERR_INVALID_STACK_OPERATION);

                    // Subset of script starting at the most recent codeseparator
                    CScript scriptCode(pbegincodehash, pend);

                    // Drop the signatures, since there's no way for a signature to sign itself
                    for (int k = 0; k < nSigsCount; k++)
                    {
                        valtype& vchSig = stacktop(-isig-k);
                        scriptCode.FindAndDelete(CScript(vchSig));
                    }

                    bool fSuccess = true;
                    while (fSuccess && nSigsCount > 0)
                    {
                        valtype& vchSig    = stacktop(-isig);
                        valtype& vchPubKey = stacktop(-ikey);

                        // Note how this makes the exact order of pubkey/signature evaluation
                        // distinguishable by CHECKMULTISIG NOT if the STRICTENC flag is set.
                        // See the script_(in)valid tests for details.
                        if (!CheckSignatureEncoding(vchSig, flags, serror) || !CheckPubKeyEncoding(vchPubKey, flags, serror)) {
                            // serror is set
                            return false;
                        }

                        // Check signature
                        bool fOk = checker.CheckSig(vchSig, vchPubKey, scriptCode);

                        if (fOk) {
                            isig++;
                            nSigsCount--;
                        }
                        ikey++;
                        nKeysCount--;

                        // If there are more signatures left than keys left,
                        // then too many signatures have failed. Exit early,
                        // without checking any further signatures.
                        if (nSigsCount > nKeysCount)
                            fSuccess = false;
                    }

                    // Clean up stack of actual arguments
                    while (i-- > 1) {
                        // If the operation failed, we require that all signatures must be empty vector
                        if (!fSuccess && (flags & SCRIPT_VERIFY_NULLFAIL) && !ikey2 && stacktop(-1).size())
                            return set_error(serror, SCRIPT_ERR_SIG_NULLFAIL);
                        if (ikey2 > 0)
                            ikey2--;
                        popstack(stack);
                    }

                    // A bug causes CHECKMULTISIG to consume one extra argument
                    // whose contents were not checked in any way.
                    //
                    // Unfortunately this is a potential source of mutability,
                    // so optionally verify it is exactly equal to zero prior
                    // to removing it from the stack.
                    if (stack.size() < 1)
                        return set_error(serror, SCRIPT_ERR_INVALID_STACK_OPERATION);
                    if ((flags & SCRIPT_VERIFY_NULLDUMMY) && stacktop(-1).size())
                        return set_error(serror, SCRIPT_ERR_SIG_NULLDUMMY);
                    popstack(stack);

                    stack.push_back(fSuccess ? vchTrue : vchFalse);

                    if (opcode == OP_CHECKMULTISIGVERIFY)
                    {
                        if (fSuccess)
                            popstack(stack);
                        else
                            return set_error(serror, SCRIPT_ERR_CHECKMULTISIGVERIFY);
                    }
                }
                break;

                default:
                    return set_error(serror, SCRIPT_ERR_BAD_OPCODE);
            }

            // Size limits
            if (stack.size() + altstack.size() > 1000)
                return set_error(serror, SCRIPT_ERR_STACK_SIZE);
        }
    }
    catch (...)
    {
        return set_error(serror, SCRIPT_ERR_UNKNOWN_ERROR);
    }

    if (!vfExec.empty())
        return set_error(serror, SCRIPT_ERR_UNBALANCED_CONDITIONAL);

    return set_success(serror);
}

namespace {

/**
 * Wrapper that serializes like CTransaction, but with the modifications
 *  required for the signature hash done in-place
 */
class CTransactionSignatureSerializer {
private:
    const CTransaction& txTo;  //!< reference to the spending transaction (the one being serialized)
    const CScript& scriptCode; //!< output script being consumed
    const unsigned int nIn;    //!< input index of txTo being signed
    const bool fAnyoneCanPay;  //!< whether the hashtype has the SIGHASH_ANYONECANPAY flag set
    const bool fHashSingle;    //!< whether the hashtype is SIGHASH_SINGLE
    const bool fHashNone;      //!< whether the hashtype is SIGHASH_NONE

public:
    CTransactionSignatureSerializer(const CTransaction &txToIn, const CScript &scriptCodeIn, unsigned int nInIn, int nHashTypeIn) :
        txTo(txToIn), scriptCode(scriptCodeIn), nIn(nInIn),
        fAnyoneCanPay(!!(nHashTypeIn & SIGHASH_ANYONECANPAY)),
        fHashSingle((nHashTypeIn & 0x1f) == SIGHASH_SINGLE),
        fHashNone((nHashTypeIn & 0x1f) == SIGHASH_NONE) {}

    /** Serialize the passed scriptCode, skipping OP_CODESEPARATORs */
    template<typename S>
    void SerializeScriptCode(S &s) const {
        CScript::const_iterator it = scriptCode.begin();
        CScript::const_iterator itBegin = it;
        opcodetype opcode;
        unsigned int nCodeSeparators = 0;
        while (scriptCode.GetOp(it, opcode)) {
            if (opcode == OP_CODESEPARATOR)
                nCodeSeparators++;
        }
        ::WriteCompactSize(s, scriptCode.size() - nCodeSeparators);
        it = itBegin;
        while (scriptCode.GetOp(it, opcode)) {
            if (opcode == OP_CODESEPARATOR) {
                s.write((char*)&itBegin[0], it-itBegin-1);
                itBegin = it;
            }
        }
        if (itBegin != scriptCode.end())
            s.write((char*)&itBegin[0], it-itBegin);
    }

    /** Serialize an input of txTo */
    template<typename S>
    void SerializeInput(S &s, unsigned int nInput) const {
        // In case of SIGHASH_ANYONECANPAY, only the input being signed is serialized
        if (fAnyoneCanPay)
            nInput = nIn;
        // Serialize the prevout
        ::Serialize(s, txTo.vin[nInput].prevout);
        // Serialize the script
        assert(nInput != NOT_AN_INPUT);
        if (nInput != nIn)
            // Blank out other inputs' signatures
            ::Serialize(s, CScriptBase());
        else
            SerializeScriptCode(s);
        // Serialize the nSequence
        if (nInput != nIn && (fHashSingle || fHashNone))
            // let the others update at will
            ::Serialize(s, (int)0);
        else
            ::Serialize(s, txTo.vin[nInput].nSequence);
    }

    /** Serialize an output of txTo */
    template<typename S>
    void SerializeOutput(S &s, unsigned int nOutput) const {
        if (fHashSingle && nOutput != nIn)
            // Do not lock-in the txout payee at other indices as txin
            ::Serialize(s, CTxOut());
        else
            ::Serialize(s, txTo.vout[nOutput]);
    }

    /** Serialize txTo */
    template<typename S>
    void Serialize(S &s) const {
        // Serialize nVersion
        ::Serialize(s, txTo.nVersion);
        // Serialize vin
        unsigned int nInputs = fAnyoneCanPay ? 1 : txTo.vin.size();
        ::WriteCompactSize(s, nInputs);
        for (unsigned int nInput = 0; nInput < nInputs; nInput++)
             SerializeInput(s, nInput);
        // Serialize vout
        unsigned int nOutputs = fHashNone ? 0 : (fHashSingle ? nIn+1 : txTo.vout.size());
        ::WriteCompactSize(s, nOutputs);
        for (unsigned int nOutput = 0; nOutput < nOutputs; nOutput++)
             SerializeOutput(s, nOutput);
        // Serialize nLockTime
<<<<<<< HEAD
        ::Serialize(s, txTo.nLockTime, nType, nVersion);

        // Serialize vjoinsplit
        //
        // SIGHASH_* functions will hash portions of
        // the transaction for use in signatures. This
        // keeps the JoinSplit cryptographically bound
        // to the transaction.
        //
        ::Serialize(s, txTo.vjoinsplit, nType, nVersion);
          if (txTo.vjoinsplit.size() > 0) {
              ::Serialize(s, txTo.joinSplitPubKey, nType, nVersion);

              CTransaction::joinsplit_sig_t nullSig = {};
              ::Serialize(s, nullSig, nType, nVersion);
          }
=======
        ::Serialize(s, txTo.nLockTime);
>>>>>>> 855ac356
    }
};

} // anon namespace

uint256 SignatureHash(const CScript& scriptCode, const CTransaction& txTo, unsigned int nIn, int nHashType)
{
    if (nIn >= txTo.vin.size() && nIn != NOT_AN_INPUT) {
        //  nIn out of range
    	throw logic_error("input index is out of range");
    }

    // Check for invalid use of SIGHASH_SINGLE
    if ((nHashType & 0x1f) == SIGHASH_SINGLE) {
        if (nIn >= txTo.vout.size()) {
            //  nOut out of range
        	throw logic_error("no matching output for SIGHASH_SINGLE");
        }
    }

    // Wrapper to serialize only the necessary parts of the transaction being signed
    CTransactionSignatureSerializer txTmp(txTo, scriptCode, nIn, nHashType);

    // Serialize and hash
    CHashWriter ss(SER_GETHASH, 0);
    ss << txTmp << nHashType;
    return ss.GetHash();
}

bool TransactionSignatureChecker::VerifySignature(const std::vector<unsigned char>& vchSig, const CPubKey& pubkey, const uint256& sighash) const
{
    return pubkey.Verify(sighash, vchSig);
}

bool TransactionSignatureChecker::CheckSig(const std::vector<unsigned char>& vchSigIn, const std::vector<unsigned char>& vchPubKey, const CScript& scriptCode) const
{
    CPubKey pubkey(vchPubKey);
    if (!pubkey.IsValid())
        return false;

    // Hash type is one byte tacked on to the end of the signature
    std::vector<unsigned char> vchSig(vchSigIn);
    if (vchSig.empty())
        return false;
    int nHashType = vchSig.back();
    vchSig.pop_back();

    uint256 sighash;
    try {
        sighash = SignatureHash(scriptCode, *txTo, nIn, nHashType);
    } catch (logic_error ex) {
        return false;
    }

    if (!VerifySignature(vchSig, pubkey, sighash))
        return false;

    return true;
}

bool TransactionSignatureChecker::CheckLockTime(const CScriptNum& nLockTime) const
{
    // There are two kinds of nLockTime: lock-by-blockheight
    // and lock-by-blocktime, distinguished by whether
    // nLockTime < LOCKTIME_THRESHOLD.
    //
    // We want to compare apples to apples, so fail the script
    // unless the type of nLockTime being tested is the same as
    // the nLockTime in the transaction.
    if (!(
        (txTo->nLockTime <  LOCKTIME_THRESHOLD && nLockTime <  LOCKTIME_THRESHOLD) ||
        (txTo->nLockTime >= LOCKTIME_THRESHOLD && nLockTime >= LOCKTIME_THRESHOLD)
    ))
        return false;

    // Now that we know we're comparing apples-to-apples, the
    // comparison is a simple numeric one.
    if (nLockTime > (int64_t)txTo->nLockTime)
        return false;

    // Finally the nLockTime feature can be disabled and thus
    // CHECKLOCKTIMEVERIFY bypassed if every txin has been
    // finalized by setting nSequence to maxint. The
    // transaction would be allowed into the blockchain, making
    // the opcode ineffective.
    //
    // Testing if this vin is not final is sufficient to
    // prevent this condition. Alternatively we could test all
    // inputs, but testing just this input minimizes the data
    // required to prove correct CHECKLOCKTIMEVERIFY execution.
    if (CTxIn::SEQUENCE_FINAL == txTo->vin[nIn].nSequence)
        return false;

    return true;
}

bool TransactionSignatureChecker::CheckSequence(const CScriptNum& nSequence) const
{
    // Relative lock times are supported by comparing the passed
    // in operand to the sequence number of the input.
    const int64_t txToSequence = (int64_t)txTo->vin[nIn].nSequence;

    // Fail if the transaction's version number is not set high
    // enough to trigger BIP 68 rules.
    if (static_cast<uint32_t>(txTo->nVersion) < 2)
        return false;

    // Sequence numbers with their most significant bit set are not
    // consensus constrained. Testing that the transaction's sequence
    // number do not have this bit set prevents using this property
    // to get around a CHECKSEQUENCEVERIFY check.
    if (txToSequence & CTxIn::SEQUENCE_LOCKTIME_DISABLE_FLAG)
        return false;

    // Mask off any bits that do not have consensus-enforced meaning
    // before doing the integer comparisons
    const uint32_t nLockTimeMask = CTxIn::SEQUENCE_LOCKTIME_TYPE_FLAG | CTxIn::SEQUENCE_LOCKTIME_MASK;
    const int64_t txToSequenceMasked = txToSequence & nLockTimeMask;
    const CScriptNum nSequenceMasked = nSequence & nLockTimeMask;

    // There are two kinds of nSequence: lock-by-blockheight
    // and lock-by-blocktime, distinguished by whether
    // nSequenceMasked < CTxIn::SEQUENCE_LOCKTIME_TYPE_FLAG.
    //
    // We want to compare apples to apples, so fail the script
    // unless the type of nSequenceMasked being tested is the same as
    // the nSequenceMasked in the transaction.
    if (!(
        (txToSequenceMasked <  CTxIn::SEQUENCE_LOCKTIME_TYPE_FLAG && nSequenceMasked <  CTxIn::SEQUENCE_LOCKTIME_TYPE_FLAG) ||
        (txToSequenceMasked >= CTxIn::SEQUENCE_LOCKTIME_TYPE_FLAG && nSequenceMasked >= CTxIn::SEQUENCE_LOCKTIME_TYPE_FLAG)
    )) {
        return false;
    }

    // Now that we know we're comparing apples-to-apples, the
    // comparison is a simple numeric one.
    if (nSequenceMasked > txToSequenceMasked)
        return false;

    return true;
}

bool VerifyScript(const CScript& scriptSig, const CScript& scriptPubKey, unsigned int flags, const BaseSignatureChecker& checker, ScriptError* serror)
{
    set_error(serror, SCRIPT_ERR_UNKNOWN_ERROR);

    if ((flags & SCRIPT_VERIFY_SIGPUSHONLY) != 0 && !scriptSig.IsPushOnly()) {
        return set_error(serror, SCRIPT_ERR_SIG_PUSHONLY);
    }

    std::vector<std::vector<unsigned char> > stack, stackCopy;
    if (!EvalScript(stack, scriptSig, flags, checker, serror))
        // serror is set
        return false;
    if (flags & SCRIPT_VERIFY_P2SH)
        stackCopy = stack;
    if (!EvalScript(stack, scriptPubKey, flags, checker, serror))
        // serror is set
        return false;
    if (stack.empty())
        return set_error(serror, SCRIPT_ERR_EVAL_FALSE);
    if (CastToBool(stack.back()) == false)
        return set_error(serror, SCRIPT_ERR_EVAL_FALSE);

    // Additional validation for spend-to-script-hash transactions:
    if ((flags & SCRIPT_VERIFY_P2SH) && scriptPubKey.IsPayToScriptHash())
    {
        // scriptSig must be literals-only or validation fails
        if (!scriptSig.IsPushOnly())
            return set_error(serror, SCRIPT_ERR_SIG_PUSHONLY);

        // Restore stack.
        swap(stack, stackCopy);

        // stack cannot be empty here, because if it was the
        // P2SH  HASH <> EQUAL  scriptPubKey would be evaluated with
        // an empty stack and the EvalScript above would return false.
        assert(!stack.empty());

        const valtype& pubKeySerialized = stack.back();
        CScript pubKey2(pubKeySerialized.begin(), pubKeySerialized.end());
        popstack(stack);

        if (!EvalScript(stack, pubKey2, flags, checker, serror))
            // serror is set
            return false;
        if (stack.empty())
            return set_error(serror, SCRIPT_ERR_EVAL_FALSE);
        if (!CastToBool(stack.back()))
            return set_error(serror, SCRIPT_ERR_EVAL_FALSE);
    }

    // The CLEANSTACK check is only performed after potential P2SH evaluation,
    // as the non-P2SH evaluation of a P2SH script will obviously not result in
    // a clean stack (the P2SH inputs remain).
    if ((flags & SCRIPT_VERIFY_CLEANSTACK) != 0) {
        // Disallow CLEANSTACK without P2SH, as otherwise a switch CLEANSTACK->P2SH+CLEANSTACK
        // would be possible, which is not a softfork (and P2SH should be one).
        assert((flags & SCRIPT_VERIFY_P2SH) != 0);
        if (stack.size() != 1) {
            return set_error(serror, SCRIPT_ERR_CLEANSTACK);
        }
    }

    return set_success(serror);
}<|MERGE_RESOLUTION|>--- conflicted
+++ resolved
@@ -12,6 +12,8 @@
 #include "pubkey.h"
 #include "script/script.h"
 #include "uint256.h"
+
+using namespace std;
 
 typedef std::vector<unsigned char> valtype;
 
@@ -1111,8 +1113,7 @@
         for (unsigned int nOutput = 0; nOutput < nOutputs; nOutput++)
              SerializeOutput(s, nOutput);
         // Serialize nLockTime
-<<<<<<< HEAD
-        ::Serialize(s, txTo.nLockTime, nType, nVersion);
+        ::Serialize(s, txTo.nLockTime);
 
         // Serialize vjoinsplit
         //
@@ -1121,16 +1122,13 @@
         // keeps the JoinSplit cryptographically bound
         // to the transaction.
         //
-        ::Serialize(s, txTo.vjoinsplit, nType, nVersion);
+        ::Serialize(s, txTo.vjoinsplit);
           if (txTo.vjoinsplit.size() > 0) {
-              ::Serialize(s, txTo.joinSplitPubKey, nType, nVersion);
+              ::Serialize(s, txTo.joinSplitPubKey);
 
               CTransaction::joinsplit_sig_t nullSig = {};
-              ::Serialize(s, nullSig, nType, nVersion);
+              ::Serialize(s, nullSig);
           }
-=======
-        ::Serialize(s, txTo.nLockTime);
->>>>>>> 855ac356
     }
 };
 

// Copyright (c) 2009-2010 Satoshi Nakamoto
// Copyright (c) 2009-2015 The Bitcoin Core developers
// Copyright (c) 2014-2017 The Dash Core developers
// Distributed under the MIT software license, see the accompanying
// file COPYING or http://www.opensource.org/licenses/mit-license.php.

#ifndef BITCOIN_VALIDATION_H
#define BITCOIN_VALIDATION_H

#if defined(HAVE_CONFIG_H)
#include "config/dash-config.h"
#endif

#include "amount.h"
#include "chain.h"
#include "coins.h"
#include "protocol.h" // For CMessageHeader::MessageStartChars
#include "script/script_error.h"
#include "sync.h"
#include "versionbits.h"
#include "spentindex.h"

#include <algorithm>
#include <exception>
#include <map>
#include <set>
#include <stdint.h>
#include <string>
#include <utility>
#include <vector>

#include <atomic>

#include <boost/unordered_map.hpp>
#include <boost/filesystem/path.hpp>

class CBlockIndex;
class CBlockTreeDB;
class CBloomFilter;
class CChainParams;
class CCoinsViewDB;
class CInv;
class CConnman;
class CScriptCheck;
class CTxMemPool;
class CValidationInterface;
class CValidationState;
struct ChainTxData;

struct LockPoints;

/** Default for accepting alerts from the P2P network. */
static const bool DEFAULT_ALERTS = true;
/** Default for DEFAULT_WHITELISTRELAY. */
static const bool DEFAULT_WHITELISTRELAY = true;
/** Default for DEFAULT_WHITELISTFORCERELAY. */
static const bool DEFAULT_WHITELISTFORCERELAY = true;
/** Default for -minrelaytxfee, minimum relay fee for transactions */
static const unsigned int DEFAULT_MIN_RELAY_TX_FEE = 1000;
//! -maxtxfee default
static const CAmount DEFAULT_TRANSACTION_MAXFEE = 0.2 * COIN; // "smallest denom" + X * "denom tails"
//! Discourage users to set fees higher than this amount (in duffs) per kB
static const CAmount HIGH_TX_FEE_PER_KB = 0.01 * COIN;
//! -maxtxfee will warn if called with a higher fee than this amount (in duffs)
static const CAmount HIGH_MAX_TX_FEE = 100 * HIGH_TX_FEE_PER_KB;
/** Default for -limitancestorcount, max number of in-mempool ancestors */
static const unsigned int DEFAULT_ANCESTOR_LIMIT = 25;
/** Default for -limitancestorsize, maximum kilobytes of tx + all in-mempool ancestors */
static const unsigned int DEFAULT_ANCESTOR_SIZE_LIMIT = 101;
/** Default for -limitdescendantcount, max number of in-mempool descendants */
static const unsigned int DEFAULT_DESCENDANT_LIMIT = 25;
/** Default for -limitdescendantsize, maximum kilobytes of in-mempool descendants */
static const unsigned int DEFAULT_DESCENDANT_SIZE_LIMIT = 101;
/** Default for -mempoolexpiry, expiration time for mempool transactions in hours */
static const unsigned int DEFAULT_MEMPOOL_EXPIRY = 336;
/** The maximum size of a blk?????.dat file (since 0.8) */
static const unsigned int MAX_BLOCKFILE_SIZE = 0x8000000; // 128 MiB
/** The pre-allocation chunk size for blk?????.dat files (since 0.8) */
static const unsigned int BLOCKFILE_CHUNK_SIZE = 0x1000000; // 16 MiB
/** The pre-allocation chunk size for rev?????.dat files (since 0.8) */
static const unsigned int UNDOFILE_CHUNK_SIZE = 0x100000; // 1 MiB

/** Maximum number of script-checking threads allowed */
static const int MAX_SCRIPTCHECK_THREADS = 16;
/** -par default (number of script-checking threads, 0 = auto) */
static const int DEFAULT_SCRIPTCHECK_THREADS = 0;
/** Number of blocks that can be requested at any given time from a single peer. */
static const int MAX_BLOCKS_IN_TRANSIT_PER_PEER = 16;
/** Timeout in seconds during which a peer must stall block download progress before being disconnected. */
static const unsigned int BLOCK_STALLING_TIMEOUT = 2;
/** Number of headers sent in one getheaders result. We rely on the assumption that if a peer sends
 *  less than this number, we reached its tip. Changing this value is a protocol upgrade. */
static const unsigned int MAX_HEADERS_RESULTS = 2000;
/** Maximum depth of blocks we're willing to serve as compact blocks to peers
 *  when requested. For older blocks, a regular BLOCK response will be sent. */
static const int MAX_CMPCTBLOCK_DEPTH = 5;
/** Maximum depth of blocks we're willing to respond to GETBLOCKTXN requests for. */
static const int MAX_BLOCKTXN_DEPTH = 10;
/** Size of the "block download window": how far ahead of our current height do we fetch?
 *  Larger windows tolerate larger download speed differences between peer, but increase the potential
 *  degree of disordering of blocks on disk (which make reindexing and in the future perhaps pruning
 *  harder). We'll probably want to make this a per-peer adaptive value at some point. */
static const unsigned int BLOCK_DOWNLOAD_WINDOW = 1024;
/** Time to wait (in seconds) between writing blocks/block index to disk. */
static const unsigned int DATABASE_WRITE_INTERVAL = 60 * 60;
/** Time to wait (in seconds) between flushing chainstate to disk. */
static const unsigned int DATABASE_FLUSH_INTERVAL = 24 * 60 * 60;
/** Maximum length of reject messages. */
static const unsigned int MAX_REJECT_MESSAGE_LENGTH = 111;
/** Average delay between local address broadcasts in seconds. */
static const unsigned int AVG_LOCAL_ADDRESS_BROADCAST_INTERVAL = 24 * 24 * 60;
/** Average delay between peer address broadcasts in seconds. */
static const unsigned int AVG_ADDRESS_BROADCAST_INTERVAL = 30;
/** Average delay between trickled inventory transmissions in seconds.
 *  Blocks and whitelisted receivers bypass this, outbound peers get half this delay. */
static const unsigned int INVENTORY_BROADCAST_INTERVAL = 5;
/** Maximum number of inventory items to send per transmission.
 *  Limits the impact of low-fee transaction floods. */
static const unsigned int INVENTORY_BROADCAST_MAX = 7 * INVENTORY_BROADCAST_INTERVAL;
/** Block download timeout base, expressed in millionths of the block interval (i.e. 2.5 min) */
static const int64_t BLOCK_DOWNLOAD_TIMEOUT_BASE = 1000000;
/** Additional block download timeout per parallel downloading peer (i.e. 1.25 min) */
static const int64_t BLOCK_DOWNLOAD_TIMEOUT_PER_PEER = 500000;

static const unsigned int DEFAULT_LIMITFREERELAY = 0;
static const bool DEFAULT_RELAYPRIORITY = true;
static const int64_t DEFAULT_MAX_TIP_AGE = 6 * 60 * 60; // ~144 blocks behind -> 2 x fork detection time, was 24 * 60 * 60 in bitcoin
/** Maximum age of our tip in seconds for us to be considered current for fee estimation */
static const int64_t MAX_FEE_ESTIMATION_TIP_AGE = 3 * 60 * 60;

/** Default for -permitbaremultisig */
static const bool DEFAULT_PERMIT_BAREMULTISIG = true;
static const unsigned int DEFAULT_BYTES_PER_SIGOP = 20;
static const bool DEFAULT_CHECKPOINTS_ENABLED = true;
static const bool DEFAULT_TXINDEX = true;
static const bool DEFAULT_ADDRESSINDEX = false;
static const bool DEFAULT_TIMESTAMPINDEX = false;
static const bool DEFAULT_SPENTINDEX = false;
static const unsigned int DEFAULT_BANSCORE_THRESHOLD = 100;

/** Default for -mempoolreplacement */
static const bool DEFAULT_ENABLE_REPLACEMENT = false;

/** Maximum number of headers to announce when relaying blocks with headers message.*/
static const unsigned int MAX_BLOCKS_TO_ANNOUNCE = 8;

/** Maximum number of unconnecting headers announcements before DoS score */
static const int MAX_UNCONNECTING_HEADERS = 10;

static const bool DEFAULT_PEERBLOOMFILTERS = true;

struct BlockHasher
{
    size_t operator()(const uint256& hash) const { return hash.GetCheapHash(); }
};

extern CScript COINBASE_FLAGS;
extern CCriticalSection cs_main;
extern CTxMemPool mempool;
typedef boost::unordered_map<uint256, CBlockIndex*, BlockHasher> BlockMap;
extern BlockMap mapBlockIndex;
extern uint64_t nLastBlockTx;
extern uint64_t nLastBlockSize;
extern const std::string strMessageMagic;
extern CWaitableCriticalSection csBestBlock;
extern CConditionVariable cvBlockChange;
<<<<<<< HEAD
extern bool fExperimentalMode;
extern bool fImporting;
=======
extern std::atomic_bool fImporting;
>>>>>>> 855ac356
extern bool fReindex;
extern int nScriptCheckThreads;
extern bool fTxIndex;
extern bool fIsBareMultisigStd;
extern bool fRequireStandard;
extern unsigned int nBytesPerSigOp;
extern bool fCheckBlockIndex;
extern bool fCheckpointsEnabled;
extern size_t nCoinCacheUsage;
/** A fee rate smaller than this is considered zero fee (for relaying, mining and transaction creation) */
extern CFeeRate minRelayTxFee;
/** Absolute maximum transaction fee (in duffs) used by wallet and mempool (rejects high fee in sendrawtransaction) */
extern CAmount maxTxFee;
extern bool fAlerts;
/** If the tip is older than this (in seconds), the node is considered to be in initial block download. */
extern int64_t nMaxTipAge;
extern bool fEnableReplacement;

extern bool fLargeWorkForkFound;
extern bool fLargeWorkInvalidChainFound;

extern std::map<uint256, int64_t> mapRejectedBlocks;

extern std::atomic<bool> fDIP0001ActiveAtTip;

/** Block hash whose ancestors we will assume to have valid scripts without checking them. */
extern uint256 hashAssumeValid;

/** Best header we've seen so far (used for getheaders queries' starting points). */
extern CBlockIndex *pindexBestHeader;

/** Minimum disk space required - used in CheckDiskSpace() */
static const uint64_t nMinDiskSpace = 52428800;

/** Pruning-related variables and constants */
/** True if any block files have ever been pruned. */
extern bool fHavePruned;
/** True if we're running in -prune mode. */
extern bool fPruneMode;
/** Number of MiB of block files that we're trying to stay below. */
extern uint64_t nPruneTarget;
/** Block files containing a block-height within MIN_BLOCKS_TO_KEEP of chainActive.Tip() will not be pruned. */
static const unsigned int MIN_BLOCKS_TO_KEEP = 288;

static const signed int DEFAULT_CHECKBLOCKS = 6;
static const unsigned int DEFAULT_CHECKLEVEL = 3;

// Require that user allocate at least 945MB for block & undo files (blk???.dat and rev???.dat)
// At 2MB per block, 288 blocks = 576MB.
// Add 15% for Undo data = 662MB
// Add 20% for Orphan block rate = 794MB
// We want the low water mark after pruning to be at least 794 MB and since we prune in
// full block file chunks, we need the high water mark which triggers the prune to be
// one 128MB block file + added 15% undo data = 147MB greater for a total of 941MB
// Setting the target to > than 945MB will make it likely we can respect the target.
static const uint64_t MIN_DISK_SPACE_FOR_BLOCK_FILES = 945 * 1024 * 1024;

/**
 * Process an incoming block. This only returns after the best known valid
 * block is made active. Note that it does not, however, guarantee that the
 * specific block passed to it has been checked for validity!
 *
 * If you want to *possibly* get feedback on whether pblock is valid, you must
 * install a CValidationInterface (see validationinterface.h) - this will have
 * its BlockChecked method called whenever *any* block completes validation.
 *
 * Note that we guarantee that either the proof-of-work is valid on pblock, or
 * (and possibly also) BlockChecked will have been called.
<<<<<<< HEAD
=======
 * 
 * Call without cs_main held.
>>>>>>> 855ac356
 *
 * @param[in]   pblock  The block we want to process.
 * @param[in]   fForceProcessing Process this block even if unrequested; used for non-network block sources and whitelisted peers.
 * @param[out]  fNewBlock A boolean which is set to indicate if the block was first received via this call
 * @return True if state.IsValid()
 */
bool ProcessNewBlock(const CChainParams& chainparams, const std::shared_ptr<const CBlock> pblock, bool fForceProcessing, bool* fNewBlock);

/**
 * Process incoming block headers.
 *
 * Call without cs_main held.
 *
 * @param[in]  block The block headers themselves
 * @param[out] state This may be set to an Error state if any error occurred processing them
 * @param[in]  chainparams The params for the chain we want to connect to
 * @param[out] ppindex If set, the pointer will be set to point to the last new block index object for the given headers
 */
bool ProcessNewBlockHeaders(const std::vector<CBlockHeader>& block, CValidationState& state, const CChainParams& chainparams, const CBlockIndex** ppindex=NULL);

/** Check whether enough disk space is available for an incoming block */
bool CheckDiskSpace(uint64_t nAdditionalBytes = 0);
/** Open a block file (blk?????.dat) */
FILE* OpenBlockFile(const CDiskBlockPos &pos, bool fReadOnly = false);
/** Open an undo file (rev?????.dat) */
FILE* OpenUndoFile(const CDiskBlockPos &pos, bool fReadOnly = false);
/** Translation to a filesystem path */
boost::filesystem::path GetBlockPosFilename(const CDiskBlockPos &pos, const char *prefix);
/** Import blocks from an external file */
bool LoadExternalBlockFile(const CChainParams& chainparams, FILE* fileIn, CDiskBlockPos *dbp = NULL);
/** Initialize a new block tree database + block data on disk */
bool InitBlockIndex(const CChainParams& chainparams);
/** Load the block tree and coins database from disk */
bool LoadBlockIndex(const CChainParams& chainparams);
/** Unload database information */
void UnloadBlockIndex();
/** Run an instance of the script checking thread */
void ThreadScriptCheck();
/** Check whether we are doing an initial block download (synchronizing from disk or network) */
bool IsInitialBlockDownload();
/** Format a string that describes several potential problems detected by the core.
 * strFor can have three values:
 * - "rpc": get critical warnings, which should put the client in safe mode if non-empty
 * - "statusbar": get all warnings
 * - "gui": get all warnings, translated (where possible) for GUI
 * This function only returns the highest priority warning of the set selected by strFor.
 */
std::string GetWarnings(const std::string& strFor);
/** Retrieve a transaction (from memory pool, or from disk, if possible) */
bool GetTransaction(const uint256 &hash, CTransactionRef &tx, const Consensus::Params& params, uint256 &hashBlock, bool fAllowSlow = false);
/** Find the best known block, and make it the tip of the block chain */
bool ActivateBestChain(CValidationState& state, const CChainParams& chainparams, std::shared_ptr<const CBlock> pblock = std::shared_ptr<const CBlock>());

double ConvertBitsToDouble(unsigned int nBits);
CAmount GetBlockSubsidy(int nBits, int nHeight, const Consensus::Params& consensusParams, bool fSuperblockPartOnly = false);
CAmount GetMasternodePayment(int nHeight, CAmount blockValue);

/** Guess verification progress (as a fraction between 0.0=genesis and 1.0=current tip). */
double GuessVerificationProgress(const ChainTxData& data, CBlockIndex* pindex);

/**
 * Prune block and undo files (blk???.dat and undo???.dat) so that the disk space used is less than a user-defined target.
 * The user sets the target (in MB) on the command line or in config file.  This will be run on startup and whenever new
 * space is allocated in a block or undo file, staying below the target. Changing back to unpruned requires a reindex
 * (which in this case means the blockchain must be re-downloaded.)
 *
 * Pruning functions are called from FlushStateToDisk when the global fCheckForPruning flag has been set.
 * Block and undo files are deleted in lock-step (when blk00003.dat is deleted, so is rev00003.dat.)
 * Pruning cannot take place until the longest chain is at least a certain length (100000 on mainnet, 1000 on testnet, 1000 on regtest).
 * Pruning will never delete a block within a defined distance (currently 288) from the active chain's tip.
 * The block index is updated by unsetting HAVE_DATA and HAVE_UNDO for any blocks that were stored in the deleted files.
 * A db flag records the fact that at least some block files have been pruned.
 *
 * @param[out]   setFilesToPrune   The set of file indices that can be unlinked will be returned
 */
void FindFilesToPrune(std::set<int>& setFilesToPrune, uint64_t nPruneAfterHeight);

/**
 *  Mark one block file as pruned.
 */
void PruneOneBlockFile(const int fileNumber);

/**
 *  Actually unlink the specified files
 */
void UnlinkPrunedFiles(const std::set<int>& setFilesToPrune);

/** Create a new block index entry for a given block hash */
CBlockIndex * InsertBlockIndex(uint256 hash);
/** Flush all state, indexes and buffers to disk. */
void FlushStateToDisk();
/** Prune block files and flush state to disk. */
void PruneAndFlush();
/** Prune block files up to a given height */
void PruneBlockFilesManual(int nPruneUpToHeight);

/** (try to) add transaction to memory pool
 * plTxnReplaced will be appended to with all transactions replaced from mempool **/
bool AcceptToMemoryPool(CTxMemPool& pool, CValidationState &state, const CTransactionRef &tx, bool fLimitFree,
                        bool* pfMissingInputs, std::list<CTransactionRef>* plTxnReplaced = NULL, bool fOverrideMempoolLimit=false,
                        const CAmount nAbsurdFee=0, bool fDryRun=false);

/** (try to) add transaction to memory pool with a specified acceptance time **/
bool AcceptToMemoryPoolWithTime(CTxMemPool& pool, CValidationState &state, const CTransactionRef &tx, bool fLimitFree,
                        bool* pfMissingInputs, int64_t nAcceptTime, std::list<CTransactionRef>* plTxnReplaced = NULL,
                        bool fOverrideMempoolLimit=false, const CAmount nAbsurdFee=0, bool fDryRun=false);

bool GetUTXOCoin(const COutPoint& outpoint, Coin& coin);
int GetUTXOHeight(const COutPoint& outpoint);
int GetUTXOConfirmations(const COutPoint& outpoint);

/** Convert CValidationState to a human-readable message for logging */
std::string FormatStateMessage(const CValidationState &state);

/** Get the BIP9 state for a given deployment at the current tip. */
ThresholdState VersionBitsTipState(const Consensus::Params& params, Consensus::DeploymentPos pos);

/** Get the block height at which the BIP9 deployment switched into the state for the block building on the current tip. */
int VersionBitsTipStateSinceHeight(const Consensus::Params& params, Consensus::DeploymentPos pos);

/**
 * Count ECDSA signature operations the old-fashioned (pre-0.6) way
 * @return number of sigops this transaction's outputs will produce when spent
 * @see CTransaction::FetchInputs
 */
unsigned int GetLegacySigOpCount(const CTransaction& tx);

/**
 * Count ECDSA signature operations in pay-to-script-hash inputs.
 *
 * @param[in] mapInputs Map of previous transactions that have outputs we're spending
 * @return maximum number of sigops required to validate this transaction's inputs
 * @see CTransaction::FetchInputs
 */
unsigned int GetP2SHSigOpCount(const CTransaction& tx, const CCoinsViewCache& mapInputs);


/**
 * Check whether all inputs of this transaction are valid (no double spends, scripts & sigs, amounts)
 * This does not modify the UTXO set. If pvChecks is not NULL, script checks are pushed onto it
 * instead of being performed inline.
 */
bool CheckInputs(const CTransaction& tx, CValidationState &state, const CCoinsViewCache &view, bool fScriptChecks,
                 unsigned int flags, bool cacheStore, std::vector<CScriptCheck> *pvChecks = NULL);

/** Apply the effects of this transaction on the UTXO set represented by view */
void UpdateCoins(const CTransaction& tx, CCoinsViewCache& inputs, int nHeight);

/** Transaction validation functions */

/** Context-independent validity checks */
<<<<<<< HEAD
bool CheckTransaction(const CTransaction& tx, CValidationState& state);
bool CheckTransaction(const CTransaction& tx, CValidationState& state, libzcash::ProofVerifier& verifier);
=======
bool CheckTransaction(const CTransaction& tx, CValidationState& state, bool fCheckDuplicateInputs=true);

namespace Consensus {

/**
 * Check whether all inputs of this transaction are valid (no double spends and amounts)
 * This does not modify the UTXO set. This does not check scripts and sigs.
 * Preconditions: tx.IsCoinBase() is false.
 */
bool CheckTxInputs(const CTransaction& tx, CValidationState& state, const CCoinsViewCache& inputs, int nSpendHeight);

} // namespace Consensus
>>>>>>> 855ac356

/**
 * Check if transaction is final and can be included in a block with the
 * specified height and time. Consensus critical.
 */
bool IsFinalTx(const CTransaction &tx, int nBlockHeight, int64_t nBlockTime);

/**
 * Check if transaction will be final in the next block to be created.
 *
 * Calls IsFinalTx() with current block height and appropriate block time.
 *
 * See consensus/consensus.h for flag definitions.
 */
bool CheckFinalTx(const CTransaction &tx, int flags = -1);

/**
 * Test whether the LockPoints height and time are still valid on the current chain
 */
bool TestLockPointValidity(const LockPoints* lp);

/**
 * Check if transaction is final per BIP 68 sequence numbers and can be included in a block.
 * Consensus critical. Takes as input a list of heights at which tx's inputs (in order) confirmed.
 */
bool SequenceLocks(const CTransaction &tx, int flags, std::vector<int>* prevHeights, const CBlockIndex& block);

/**
 * Check if transaction will be BIP 68 final in the next block to be created.
 *
 * Simulates calling SequenceLocks() with data from the tip of the current active chain.
 * Optionally stores in LockPoints the resulting height and time calculated and the hash
 * of the block needed for calculation or skips the calculation and uses the LockPoints
 * passed in for evaluation.
 * The LockPoints should not be considered valid if CheckSequenceLocks returns false.
 *
 * See consensus/consensus.h for flag definitions.
 */
bool CheckSequenceLocks(const CTransaction &tx, int flags, LockPoints* lp = NULL, bool useExistingLockPoints = false);

/**
 * Closure representing one script verification
 * Note that this stores references to the spending transaction
 */
class CScriptCheck
{
private:
    CScript scriptPubKey;
    const CTransaction *ptxTo;
    unsigned int nIn;
    unsigned int nFlags;
    bool cacheStore;
    ScriptError error;

public:
    CScriptCheck(): ptxTo(0), nIn(0), nFlags(0), cacheStore(false), error(SCRIPT_ERR_UNKNOWN_ERROR) {}
    CScriptCheck(const CScript& scriptPubKeyIn, const CAmount amountIn, const CTransaction& txToIn, unsigned int nInIn, unsigned int nFlagsIn, bool cacheIn) :
        scriptPubKey(scriptPubKeyIn),
        ptxTo(&txToIn), nIn(nInIn), nFlags(nFlagsIn), cacheStore(cacheIn), error(SCRIPT_ERR_UNKNOWN_ERROR) { }

    bool operator()();

    void swap(CScriptCheck &check) {
        scriptPubKey.swap(check.scriptPubKey);
        std::swap(ptxTo, check.ptxTo);
        std::swap(nIn, check.nIn);
        std::swap(nFlags, check.nFlags);
        std::swap(cacheStore, check.cacheStore);
        std::swap(error, check.error);
    }

    ScriptError GetScriptError() const { return error; }
};

bool GetTimestampIndex(const unsigned int &high, const unsigned int &low, std::vector<uint256> &hashes);
bool GetSpentIndex(CSpentIndexKey &key, CSpentIndexValue &value);
bool GetAddressIndex(uint160 addressHash, int type,
                     std::vector<std::pair<CAddressIndexKey, CAmount> > &addressIndex,
                     int start = 0, int end = 0);
bool GetAddressUnspent(uint160 addressHash, int type,
                       std::vector<std::pair<CAddressUnspentKey, CAddressUnspentValue> > &unspentOutputs);

/** Functions for disk access for blocks */
bool WriteBlockToDisk(const CBlock& block, CDiskBlockPos& pos, const CMessageHeader::MessageStartChars& messageStart);
bool ReadBlockFromDisk(CBlock& block, const CDiskBlockPos& pos, const Consensus::Params& consensusParams);
bool ReadBlockFromDisk(CBlock& block, const CBlockIndex* pindex, const Consensus::Params& consensusParams);

/** Functions for validating blocks and updating the block tree */

/** Reprocess a number of blocks to try and get on the correct chain again **/
bool DisconnectBlocks(int blocks);
void ReprocessBlocks(int nBlocks);

/** Context-independent validity checks */
bool CheckBlockHeader(const CBlockHeader& block, CValidationState& state, const Consensus::Params& consensusParams, bool fCheckPOW = true);
bool CheckBlock(const CBlock& block, CValidationState& state, const Consensus::Params& consensusParams, bool fCheckPOW = true, bool fCheckMerkleRoot = true);

/** Context-dependent validity checks.
 *  By "context", we mean only the previous block headers, but not the UTXO
 *  set; UTXO-related validity checks are done in ConnectBlock(). */
bool ContextualCheckBlockHeader(const CBlockHeader& block, CValidationState& state, const Consensus::Params& consensusParams, const CBlockIndex* pindexPrev, int64_t nAdjustedTime);
bool ContextualCheckBlock(const CBlock& block, CValidationState& state, const Consensus::Params& consensusParams, const CBlockIndex *pindexPrev);

/** Check a block is completely valid from start to finish (only works on top of our current best block, with cs_main held) */
bool TestBlockValidity(CValidationState& state, const CChainParams& chainparams, const CBlock& block, CBlockIndex* pindexPrev, bool fCheckPOW = true, bool fCheckMerkleRoot = true);

/** RAII wrapper for VerifyDB: Verify consistency of the block and coin databases */
class CVerifyDB {
public:
    CVerifyDB();
    ~CVerifyDB();
    bool VerifyDB(const CChainParams& chainparams, CCoinsView *coinsview, int nCheckLevel, int nCheckDepth);
};

/** Find the last common block between the parameter chain and a locator. */
CBlockIndex* FindForkInGlobalIndex(const CChain& chain, const CBlockLocator& locator);

/** Mark a block as precious and reorganize. */
bool PreciousBlock(CValidationState& state, const CChainParams& params, CBlockIndex *pindex);

/** Mark a block as invalid. */
bool InvalidateBlock(CValidationState& state, const CChainParams& chainparams, CBlockIndex *pindex);

/** Remove invalidity status from a block and its descendants. */
bool ResetBlockFailureFlags(CBlockIndex *pindex);

/** The currently-connected chain of blocks (protected by cs_main). */
extern CChain chainActive;

/** Global variable that points to the coins database (protected by cs_main) */
extern CCoinsViewDB *pcoinsdbview;

/** Global variable that points to the active CCoinsView (protected by cs_main) */
extern CCoinsViewCache *pcoinsTip;

/** Global variable that points to the active block tree (protected by cs_main) */
extern CBlockTreeDB *pblocktree;

/**
 * Return the spend height, which is one more than the inputs.GetBestBlock().
 * While checking, GetBestBlock() refers to the parent block. (protected by cs_main)
 * This is also true for mempool checks.
 */
int GetSpendHeight(const CCoinsViewCache& inputs);

extern VersionBitsCache versionbitscache;

/**
 * Determine what nVersion a new block should use.
 */
int32_t ComputeBlockVersion(const CBlockIndex* pindexPrev, const Consensus::Params& params, bool fAssumeMasternodeIsUpgraded = false);

/**
 * Return true if hash can be found in chainActive at nBlockHeight height.
 * Fills hashRet with found hash, if no nBlockHeight is specified - chainActive.Height() is used.
 */
bool GetBlockHash(uint256& hashRet, int nBlockHeight = -1);

/** Reject codes greater or equal to this can be returned by AcceptToMemPool
 * for transactions, to signal internal conditions. They cannot and should not
 * be sent over the P2P network.
 */
static const unsigned int REJECT_INTERNAL = 0x100;
/** Too high fee. Can not be triggered by P2P transactions */
static const unsigned int REJECT_HIGHFEE = 0x100;
/** Transaction is already known (either in mempool or blockchain) */
static const unsigned int REJECT_ALREADY_KNOWN = 0x101;
/** Transaction conflicts with a transaction already known */
static const unsigned int REJECT_CONFLICT = 0x102;

/** Get block file info entry for one block file */
CBlockFileInfo* GetBlockFileInfo(size_t n);

/** Dump the mempool to disk. */
void DumpMempool();

/** Load the mempool from disk. */
bool LoadMempool();

#endif // BITCOIN_VALIDATION_H<|MERGE_RESOLUTION|>--- conflicted
+++ resolved
@@ -164,12 +164,8 @@
 extern const std::string strMessageMagic;
 extern CWaitableCriticalSection csBestBlock;
 extern CConditionVariable cvBlockChange;
-<<<<<<< HEAD
 extern bool fExperimentalMode;
-extern bool fImporting;
-=======
 extern std::atomic_bool fImporting;
->>>>>>> 855ac356
 extern bool fReindex;
 extern int nScriptCheckThreads;
 extern bool fTxIndex;
@@ -238,11 +234,8 @@
  *
  * Note that we guarantee that either the proof-of-work is valid on pblock, or
  * (and possibly also) BlockChecked will have been called.
-<<<<<<< HEAD
-=======
- * 
+ *
  * Call without cs_main held.
->>>>>>> 855ac356
  *
  * @param[in]   pblock  The block we want to process.
  * @param[in]   fForceProcessing Process this block even if unrequested; used for non-network block sources and whitelisted peers.
@@ -394,10 +387,7 @@
 /** Transaction validation functions */
 
 /** Context-independent validity checks */
-<<<<<<< HEAD
-bool CheckTransaction(const CTransaction& tx, CValidationState& state);
 bool CheckTransaction(const CTransaction& tx, CValidationState& state, libzcash::ProofVerifier& verifier);
-=======
 bool CheckTransaction(const CTransaction& tx, CValidationState& state, bool fCheckDuplicateInputs=true);
 
 namespace Consensus {
@@ -410,7 +400,6 @@
 bool CheckTxInputs(const CTransaction& tx, CValidationState& state, const CCoinsViewCache& inputs, int nSpendHeight);
 
 } // namespace Consensus
->>>>>>> 855ac356
 
 /**
  * Check if transaction is final and can be included in a block with the

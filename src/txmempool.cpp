// Copyright (c) 2009-2010 Satoshi Nakamoto
// Copyright (c) 2009-2015 The Bitcoin Core developers
// Distributed under the MIT software license, see the accompanying
// file COPYING or http://www.opensource.org/licenses/mit-license.php.

#include "txmempool.h"

#include "clientversion.h"
#include "consensus/consensus.h"
#include "consensus/validation.h"
#include "instantx.h"
#include "validation.h"
#include "policy/policy.h"
#include "policy/fees.h"
#include "random.h"
#include "streams.h"
#include "timedata.h"
#include "util.h"
#include "utilmoneystr.h"
#include "utiltime.h"
#include "version.h"
#include "hash.h"

CTxMemPoolEntry::CTxMemPoolEntry(const CTransactionRef& _tx, const CAmount& _nFee,
                                 int64_t _nTime, double _entryPriority, unsigned int _entryHeight,
                                 CAmount _inChainInputValue,
                                 bool _spendsCoinbase, unsigned int _sigOps, LockPoints lp):
    tx(_tx), nFee(_nFee), nTime(_nTime), entryPriority(_entryPriority), entryHeight(_entryHeight),
    inChainInputValue(_inChainInputValue),
    spendsCoinbase(_spendsCoinbase), sigOpCount(_sigOps), lockPoints(lp)
{
    nTxSize = ::GetSerializeSize(*_tx, SER_NETWORK, PROTOCOL_VERSION);
    nModSize = _tx->CalculateModifiedSize(nTxSize);
    nUsageSize = RecursiveDynamicUsage(*tx) + memusage::DynamicUsage(tx);

    nCountWithDescendants = 1;
    nSizeWithDescendants = nTxSize;
    nModFeesWithDescendants = nFee;
    CAmount nValueIn = tx->GetValueOut()+nFee;
    assert(inChainInputValue <= nValueIn);

    feeDelta = 0;

    nCountWithAncestors = 1;
    nSizeWithAncestors = nTxSize;
    nModFeesWithAncestors = nFee;
    nSigOpCountWithAncestors = sigOpCount;
}

CTxMemPoolEntry::CTxMemPoolEntry(const CTxMemPoolEntry& other)
{
    *this = other;
}

double
CTxMemPoolEntry::GetPriority(unsigned int currentHeight) const
{
    double deltaPriority = ((double)(currentHeight-entryHeight)*inChainInputValue)/nModSize;
    double dResult = entryPriority + deltaPriority;
    if (dResult < 0) // This should only happen if it was called with a height below entry height
        dResult = 0;
    return dResult;
}

void CTxMemPoolEntry::UpdateFeeDelta(int64_t newFeeDelta)
{
    nModFeesWithDescendants += newFeeDelta - feeDelta;
    nModFeesWithAncestors += newFeeDelta - feeDelta;
    feeDelta = newFeeDelta;
}

void CTxMemPoolEntry::UpdateLockPoints(const LockPoints& lp)
{
    lockPoints = lp;
}

// Update the given tx for any in-mempool descendants.
// Assumes that setMemPoolChildren is correct for the given tx and all
// descendants.
void CTxMemPool::UpdateForDescendants(txiter updateIt, cacheMap &cachedDescendants, const std::set<uint256> &setExclude)
{
    setEntries stageEntries, setAllDescendants;
    stageEntries = GetMemPoolChildren(updateIt);

    while (!stageEntries.empty()) {
        const txiter cit = *stageEntries.begin();
        setAllDescendants.insert(cit);
        stageEntries.erase(cit);
        const setEntries &setChildren = GetMemPoolChildren(cit);
        BOOST_FOREACH(const txiter childEntry, setChildren) {
            cacheMap::iterator cacheIt = cachedDescendants.find(childEntry);
            if (cacheIt != cachedDescendants.end()) {
                // We've already calculated this one, just add the entries for this set
                // but don't traverse again.
                BOOST_FOREACH(const txiter cacheEntry, cacheIt->second) {
                    setAllDescendants.insert(cacheEntry);
                }
            } else if (!setAllDescendants.count(childEntry)) {
                // Schedule for later processing
                stageEntries.insert(childEntry);
            }
        }
    }
    // setAllDescendants now contains all in-mempool descendants of updateIt.
    // Update and add to cached descendant map
    int64_t modifySize = 0;
    CAmount modifyFee = 0;
    int64_t modifyCount = 0;
    BOOST_FOREACH(txiter cit, setAllDescendants) {
        if (!setExclude.count(cit->GetTx().GetHash())) {
            modifySize += cit->GetTxSize();
            modifyFee += cit->GetModifiedFee();
            modifyCount++;
            cachedDescendants[updateIt].insert(cit);
            // Update ancestor state for each descendant
            mapTx.modify(cit, update_ancestor_state(updateIt->GetTxSize(), updateIt->GetModifiedFee(), 1, updateIt->GetSigOpCount()));
        }
    }
    mapTx.modify(updateIt, update_descendant_state(modifySize, modifyFee, modifyCount));
}

// vHashesToUpdate is the set of transaction hashes from a disconnected block
// which has been re-added to the mempool.
// for each entry, look for descendants that are outside hashesToUpdate, and
// add fee/size information for such descendants to the parent.
// for each such descendant, also update the ancestor state to include the parent.
void CTxMemPool::UpdateTransactionsFromBlock(const std::vector<uint256> &vHashesToUpdate)
{
    LOCK(cs);
    // For each entry in vHashesToUpdate, store the set of in-mempool, but not
    // in-vHashesToUpdate transactions, so that we don't have to recalculate
    // descendants when we come across a previously seen entry.
    cacheMap mapMemPoolDescendantsToUpdate;

    // Use a set for lookups into vHashesToUpdate (these entries are already
    // accounted for in the state of their ancestors)
    std::set<uint256> setAlreadyIncluded(vHashesToUpdate.begin(), vHashesToUpdate.end());

    // Iterate in reverse, so that whenever we are looking at at a transaction
    // we are sure that all in-mempool descendants have already been processed.
    // This maximizes the benefit of the descendant cache and guarantees that
    // setMemPoolChildren will be updated, an assumption made in
    // UpdateForDescendants.
    BOOST_REVERSE_FOREACH(const uint256 &hash, vHashesToUpdate) {
        // we cache the in-mempool children to avoid duplicate updates
        setEntries setChildren;
        // calculate children from mapNextTx
        txiter it = mapTx.find(hash);
        if (it == mapTx.end()) {
            continue;
        }
        auto iter = mapNextTx.lower_bound(COutPoint(hash, 0));
        // First calculate the children, and update setMemPoolChildren to
        // include them, and update their setMemPoolParents to include this tx.
        for (; iter != mapNextTx.end() && iter->first->hash == hash; ++iter) {
            const uint256 &childHash = iter->second->GetHash();
            txiter childIter = mapTx.find(childHash);
            assert(childIter != mapTx.end());
            // We can skip updating entries we've encountered before or that
            // are in the block (which are already accounted for).
            if (setChildren.insert(childIter).second && !setAlreadyIncluded.count(childHash)) {
                UpdateChild(it, childIter, true);
                UpdateParent(childIter, it, true);
            }
        }
        UpdateForDescendants(it, mapMemPoolDescendantsToUpdate, setAlreadyIncluded);
    }
}

bool CTxMemPool::CalculateMemPoolAncestors(const CTxMemPoolEntry &entry, setEntries &setAncestors, uint64_t limitAncestorCount, uint64_t limitAncestorSize, uint64_t limitDescendantCount, uint64_t limitDescendantSize, std::string &errString, bool fSearchForParents /* = true */) const
{
    LOCK(cs);

    setEntries parentHashes;
    const CTransaction &tx = entry.GetTx();

    if (fSearchForParents) {
        // Get parents of this transaction that are in the mempool
        // GetMemPoolParents() is only valid for entries in the mempool, so we
        // iterate mapTx to find parents.
        for (unsigned int i = 0; i < tx.vin.size(); i++) {
            txiter piter = mapTx.find(tx.vin[i].prevout.hash);
            if (piter != mapTx.end()) {
                parentHashes.insert(piter);
                if (parentHashes.size() + 1 > limitAncestorCount) {
                    errString = strprintf("too many unconfirmed parents [limit: %u]", limitAncestorCount);
                    return false;
                }
            }
        }
    } else {
        // If we're not searching for parents, we require this to be an
        // entry in the mempool already.
        txiter it = mapTx.iterator_to(entry);
        parentHashes = GetMemPoolParents(it);
    }

    size_t totalSizeWithAncestors = entry.GetTxSize();

    while (!parentHashes.empty()) {
        txiter stageit = *parentHashes.begin();

        setAncestors.insert(stageit);
        parentHashes.erase(stageit);
        totalSizeWithAncestors += stageit->GetTxSize();

        if (stageit->GetSizeWithDescendants() + entry.GetTxSize() > limitDescendantSize) {
            errString = strprintf("exceeds descendant size limit for tx %s [limit: %u]", stageit->GetTx().GetHash().ToString(), limitDescendantSize);
            return false;
        } else if (stageit->GetCountWithDescendants() + 1 > limitDescendantCount) {
            errString = strprintf("too many descendants for tx %s [limit: %u]", stageit->GetTx().GetHash().ToString(), limitDescendantCount);
            return false;
        } else if (totalSizeWithAncestors > limitAncestorSize) {
            errString = strprintf("exceeds ancestor size limit [limit: %u]", limitAncestorSize);
            return false;
        }

        const setEntries & setMemPoolParents = GetMemPoolParents(stageit);
        BOOST_FOREACH(const txiter &phash, setMemPoolParents) {
            // If this is a new ancestor, add it.
            if (setAncestors.count(phash) == 0) {
                parentHashes.insert(phash);
            }
            if (parentHashes.size() + setAncestors.size() + 1 > limitAncestorCount) {
                errString = strprintf("too many unconfirmed ancestors [limit: %u]", limitAncestorCount);
                return false;
            }
        }
    }

    return true;
}

void CTxMemPool::UpdateAncestorsOf(bool add, txiter it, setEntries &setAncestors)
{
    setEntries parentIters = GetMemPoolParents(it);
    // add or remove this tx as a child of each parent
    BOOST_FOREACH(txiter piter, parentIters) {
        UpdateChild(piter, it, add);
    }
    const int64_t updateCount = (add ? 1 : -1);
    const int64_t updateSize = updateCount * it->GetTxSize();
    const CAmount updateFee = updateCount * it->GetModifiedFee();
    BOOST_FOREACH(txiter ancestorIt, setAncestors) {
        mapTx.modify(ancestorIt, update_descendant_state(updateSize, updateFee, updateCount));
    }
}

void CTxMemPool::UpdateEntryForAncestors(txiter it, const setEntries &setAncestors)
{
    int64_t updateCount = setAncestors.size();
    int64_t updateSize = 0;
    CAmount updateFee = 0;
    int updateSigOps = 0;
    BOOST_FOREACH(txiter ancestorIt, setAncestors) {
        updateSize += ancestorIt->GetTxSize();
        updateFee += ancestorIt->GetModifiedFee();
        updateSigOps += ancestorIt->GetSigOpCount();
    }
    mapTx.modify(it, update_ancestor_state(updateSize, updateFee, updateCount, updateSigOps));
}

void CTxMemPool::UpdateChildrenForRemoval(txiter it)
{
    const setEntries &setMemPoolChildren = GetMemPoolChildren(it);
    BOOST_FOREACH(txiter updateIt, setMemPoolChildren) {
        UpdateParent(updateIt, it, false);
    }
}

void CTxMemPool::UpdateForRemoveFromMempool(const setEntries &entriesToRemove, bool updateDescendants)
{
    // For each entry, walk back all ancestors and decrement size associated with this
    // transaction
    const uint64_t nNoLimit = std::numeric_limits<uint64_t>::max();
    if (updateDescendants) {
        // updateDescendants should be true whenever we're not recursively
        // removing a tx and all its descendants, eg when a transaction is
        // confirmed in a block.
        // Here we only update statistics and not data in mapLinks (which
        // we need to preserve until we're finished with all operations that
        // need to traverse the mempool).
        BOOST_FOREACH(txiter removeIt, entriesToRemove) {
            setEntries setDescendants;
            CalculateDescendants(removeIt, setDescendants);
            setDescendants.erase(removeIt); // don't update state for self
            int64_t modifySize = -((int64_t)removeIt->GetTxSize());
            CAmount modifyFee = -removeIt->GetModifiedFee();
            int modifySigOps = -removeIt->GetSigOpCount();
            BOOST_FOREACH(txiter dit, setDescendants) {
                mapTx.modify(dit, update_ancestor_state(modifySize, modifyFee, -1, modifySigOps));
            }
        }
    }
    BOOST_FOREACH(txiter removeIt, entriesToRemove) {
        setEntries setAncestors;
        const CTxMemPoolEntry &entry = *removeIt;
        std::string dummy;
        // Since this is a tx that is already in the mempool, we can call CMPA
        // with fSearchForParents = false.  If the mempool is in a consistent
        // state, then using true or false should both be correct, though false
        // should be a bit faster.
        // However, if we happen to be in the middle of processing a reorg, then
        // the mempool can be in an inconsistent state.  In this case, the set
        // of ancestors reachable via mapLinks will be the same as the set of 
        // ancestors whose packages include this transaction, because when we
        // add a new transaction to the mempool in addUnchecked(), we assume it
        // has no children, and in the case of a reorg where that assumption is
        // false, the in-mempool children aren't linked to the in-block tx's
        // until UpdateTransactionsFromBlock() is called.
        // So if we're being called during a reorg, ie before
        // UpdateTransactionsFromBlock() has been called, then mapLinks[] will
        // differ from the set of mempool parents we'd calculate by searching,
        // and it's important that we use the mapLinks[] notion of ancestor
        // transactions as the set of things to update for removal.
        CalculateMemPoolAncestors(entry, setAncestors, nNoLimit, nNoLimit, nNoLimit, nNoLimit, dummy, false);
        // Note that UpdateAncestorsOf severs the child links that point to
        // removeIt in the entries for the parents of removeIt.
        UpdateAncestorsOf(false, removeIt, setAncestors);
    }
    // After updating all the ancestor sizes, we can now sever the link between each
    // transaction being removed and any mempool children (ie, update setMemPoolParents
    // for each direct child of a transaction being removed).
    BOOST_FOREACH(txiter removeIt, entriesToRemove) {
        UpdateChildrenForRemoval(removeIt);
    }
}

void CTxMemPoolEntry::UpdateDescendantState(int64_t modifySize, CAmount modifyFee, int64_t modifyCount)
{
    nSizeWithDescendants += modifySize;
    assert(int64_t(nSizeWithDescendants) > 0);
    nModFeesWithDescendants += modifyFee;
    nCountWithDescendants += modifyCount;
    assert(int64_t(nCountWithDescendants) > 0);
}

void CTxMemPoolEntry::UpdateAncestorState(int64_t modifySize, CAmount modifyFee, int64_t modifyCount, int modifySigOps)
{
    nSizeWithAncestors += modifySize;
    assert(int64_t(nSizeWithAncestors) > 0);
    nModFeesWithAncestors += modifyFee;
    nCountWithAncestors += modifyCount;
    assert(int64_t(nCountWithAncestors) > 0);
    nSigOpCountWithAncestors += modifySigOps;
    assert(int(nSigOpCountWithAncestors) >= 0);
}

CTxMemPool::CTxMemPool(const CFeeRate& _minReasonableRelayFee) :
    nTransactionsUpdated(0)
{
    _clear(); //lock free clear

    // Sanity checks off by default for performance, because otherwise
    // accepting transactions becomes O(N^2) where N is the number
    // of transactions in the pool
    nCheckFrequency = 0;

    minerPolicyEstimator = new CBlockPolicyEstimator(_minReasonableRelayFee);
}

CTxMemPool::~CTxMemPool()
{
    delete minerPolicyEstimator;
}

bool CTxMemPool::isSpent(const COutPoint& outpoint)
{
    LOCK(cs);
    return mapNextTx.count(outpoint);
}

unsigned int CTxMemPool::GetTransactionsUpdated() const
{
    LOCK(cs);
    return nTransactionsUpdated;
}

void CTxMemPool::AddTransactionsUpdated(unsigned int n)
{
    LOCK(cs);
    nTransactionsUpdated += n;
}

bool CTxMemPool::addUnchecked(const uint256& hash, const CTxMemPoolEntry &entry, setEntries &setAncestors, bool validFeeEstimate)
{
    NotifyEntryAdded(entry.GetSharedTx());
    // Add to memory pool without checking anything.
    // Used by AcceptToMemoryPool(), which DOES do
    // all the appropriate checks.
    LOCK(cs);
    indexed_transaction_set::iterator newit = mapTx.insert(entry).first;
    mapLinks.insert(make_pair(newit, TxLinks()));

    // Update transaction for any feeDelta created by PrioritiseTransaction
    // TODO: refactor so that the fee delta is calculated before inserting
    // into mapTx.
    std::map<uint256, std::pair<double, CAmount> >::const_iterator pos = mapDeltas.find(hash);
    if (pos != mapDeltas.end()) {
        const std::pair<double, CAmount> &deltas = pos->second;
        if (deltas.second) {
            mapTx.modify(newit, update_fee_delta(deltas.second));
        }
    }

    // Update cachedInnerUsage to include contained transaction's usage.
    // (When we update the entry for in-mempool parents, memory usage will be
    // further updated.)
    cachedInnerUsage += entry.DynamicMemoryUsage();

    const CTransaction& tx = newit->GetTx();
    std::set<uint256> setParentTransactions;
    for (unsigned int i = 0; i < tx.vin.size(); i++) {
        mapNextTx.insert(std::make_pair(&tx.vin[i].prevout, &tx));
        setParentTransactions.insert(tx.vin[i].prevout.hash);
    }

    BOOST_FOREACH(const JSDescription &joinsplit, tx.vjoinsplit) {
        BOOST_FOREACH(const uint256 &nf, joinsplit.nullifiers) {
            mapNullifiers[nf] = &tx;
        }
    }

    // Don't bother worrying about child transactions of this one.
    // Normal case of a new transaction arriving is that there can't be any
    // children, because such children would be orphans.
    // An exception to that is if a transaction enters that used to be in a block.
    // In that case, our disconnect block logic will call UpdateTransactionsFromBlock
    // to clean up the mess we're leaving here.

    // Update ancestors with information about this tx
    BOOST_FOREACH (const uint256 &phash, setParentTransactions) {
        txiter pit = mapTx.find(phash);
        if (pit != mapTx.end()) {
            UpdateParent(newit, pit, true);
        }
    }
    UpdateAncestorsOf(true, newit, setAncestors);
    UpdateEntryForAncestors(newit, setAncestors);

    nTransactionsUpdated++;
    totalTxSize += entry.GetTxSize();
    minerPolicyEstimator->processTransaction(entry, validFeeEstimate);

    vTxHashes.emplace_back(hash, newit);
    newit->vTxHashesIdx = vTxHashes.size() - 1;

    return true;
}

void CTxMemPool::addAddressIndex(const CTxMemPoolEntry &entry, const CCoinsViewCache &view)
{
    LOCK(cs);
    const CTransaction& tx = entry.GetTx();
    std::vector<CMempoolAddressDeltaKey> inserted;

    uint256 txhash = tx.GetHash();
    for (unsigned int j = 0; j < tx.vin.size(); j++) {
        const CTxIn input = tx.vin[j];
        const Coin& coin = view.AccessCoin(input.prevout);
        const CTxOut &prevout = coin.out;
        if (prevout.scriptPubKey.IsPayToScriptHash()) {
            std::vector<unsigned char> hashBytes(prevout.scriptPubKey.begin()+2, prevout.scriptPubKey.begin()+22);
            CMempoolAddressDeltaKey key(2, uint160(hashBytes), txhash, j, 1);
            CMempoolAddressDelta delta(entry.GetTime(), prevout.nValue * -1, input.prevout.hash, input.prevout.n);
            mapAddress.insert(std::make_pair(key, delta));
            inserted.push_back(key);
        } else if (prevout.scriptPubKey.IsPayToPublicKeyHash()) {
            std::vector<unsigned char> hashBytes(prevout.scriptPubKey.begin()+3, prevout.scriptPubKey.begin()+23);
            CMempoolAddressDeltaKey key(1, uint160(hashBytes), txhash, j, 1);
            CMempoolAddressDelta delta(entry.GetTime(), prevout.nValue * -1, input.prevout.hash, input.prevout.n);
            mapAddress.insert(std::make_pair(key, delta));
            inserted.push_back(key);
        } else if (prevout.scriptPubKey.IsPayToPublicKey()) {
            uint160 hashBytes(Hash160(prevout.scriptPubKey.begin()+1, prevout.scriptPubKey.end()-1));
            CMempoolAddressDeltaKey key(1, hashBytes, txhash, j, 1);
            CMempoolAddressDelta delta(entry.GetTime(), prevout.nValue * -1, input.prevout.hash, input.prevout.n);
            mapAddress.insert(std::make_pair(key, delta));
            inserted.push_back(key);
        }
    }

    for (unsigned int k = 0; k < tx.vout.size(); k++) {
        const CTxOut &out = tx.vout[k];
        if (out.scriptPubKey.IsPayToScriptHash()) {
            std::vector<unsigned char> hashBytes(out.scriptPubKey.begin()+2, out.scriptPubKey.begin()+22);
            CMempoolAddressDeltaKey key(2, uint160(hashBytes), txhash, k, 0);
            mapAddress.insert(std::make_pair(key, CMempoolAddressDelta(entry.GetTime(), out.nValue)));
            inserted.push_back(key);
        } else if (out.scriptPubKey.IsPayToPublicKeyHash()) {
            std::vector<unsigned char> hashBytes(out.scriptPubKey.begin()+3, out.scriptPubKey.begin()+23);
            std::pair<addressDeltaMap::iterator,bool> ret;
            CMempoolAddressDeltaKey key(1, uint160(hashBytes), txhash, k, 0);
            mapAddress.insert(std::make_pair(key, CMempoolAddressDelta(entry.GetTime(), out.nValue)));
            inserted.push_back(key);
        } else if (out.scriptPubKey.IsPayToPublicKey()) {
            uint160 hashBytes(Hash160(out.scriptPubKey.begin()+1, out.scriptPubKey.end()-1));
            std::pair<addressDeltaMap::iterator,bool> ret;
            CMempoolAddressDeltaKey key(1, hashBytes, txhash, k, 0);
            mapAddress.insert(std::make_pair(key, CMempoolAddressDelta(entry.GetTime(), out.nValue)));
            inserted.push_back(key);
        }
    }

    mapAddressInserted.insert(std::make_pair(txhash, inserted));
}

bool CTxMemPool::getAddressIndex(std::vector<std::pair<uint160, int> > &addresses,
                                 std::vector<std::pair<CMempoolAddressDeltaKey, CMempoolAddressDelta> > &results)
{
    LOCK(cs);
    for (std::vector<std::pair<uint160, int> >::iterator it = addresses.begin(); it != addresses.end(); it++) {
        addressDeltaMap::iterator ait = mapAddress.lower_bound(CMempoolAddressDeltaKey((*it).second, (*it).first));
        while (ait != mapAddress.end() && (*ait).first.addressBytes == (*it).first && (*ait).first.type == (*it).second) {
            results.push_back(*ait);
            ait++;
        }
    }
    return true;
}

bool CTxMemPool::removeAddressIndex(const uint256 txhash)
{
    LOCK(cs);
    addressDeltaMapInserted::iterator it = mapAddressInserted.find(txhash);

    if (it != mapAddressInserted.end()) {
        std::vector<CMempoolAddressDeltaKey> keys = (*it).second;
        for (std::vector<CMempoolAddressDeltaKey>::iterator mit = keys.begin(); mit != keys.end(); mit++) {
            mapAddress.erase(*mit);
        }
        mapAddressInserted.erase(it);
    }

    return true;
}

void CTxMemPool::addSpentIndex(const CTxMemPoolEntry &entry, const CCoinsViewCache &view)
{
    LOCK(cs);

    const CTransaction& tx = entry.GetTx();
    std::vector<CSpentIndexKey> inserted;

    uint256 txhash = tx.GetHash();
    for (unsigned int j = 0; j < tx.vin.size(); j++) {
        const CTxIn input = tx.vin[j];
        const Coin& coin = view.AccessCoin(input.prevout);
        const CTxOut &prevout = coin.out;
        uint160 addressHash;
        int addressType;

        if (prevout.scriptPubKey.IsPayToScriptHash()) {
            addressHash = uint160(std::vector<unsigned char> (prevout.scriptPubKey.begin()+2, prevout.scriptPubKey.begin()+22));
            addressType = 2;
        } else if (prevout.scriptPubKey.IsPayToPublicKeyHash()) {
            addressHash = uint160(std::vector<unsigned char> (prevout.scriptPubKey.begin()+3, prevout.scriptPubKey.begin()+23));
            addressType = 1;
        } else if (prevout.scriptPubKey.IsPayToPublicKey()) {
            addressHash = Hash160(prevout.scriptPubKey.begin()+1, prevout.scriptPubKey.end()-1);
            addressType = 1;
        } else {
            addressHash.SetNull();
            addressType = 0;
        }

        CSpentIndexKey key = CSpentIndexKey(input.prevout.hash, input.prevout.n);
        CSpentIndexValue value = CSpentIndexValue(txhash, j, -1, prevout.nValue, addressType, addressHash);

        mapSpent.insert(std::make_pair(key, value));
        inserted.push_back(key);

    }

    mapSpentInserted.insert(make_pair(txhash, inserted));
}

bool CTxMemPool::getSpentIndex(CSpentIndexKey &key, CSpentIndexValue &value)
{
    LOCK(cs);
    mapSpentIndex::iterator it;

    it = mapSpent.find(key);
    if (it != mapSpent.end()) {
        value = it->second;
        return true;
    }
    return false;
}

bool CTxMemPool::removeSpentIndex(const uint256 txhash)
{
    LOCK(cs);
    mapSpentIndexInserted::iterator it = mapSpentInserted.find(txhash);

    if (it != mapSpentInserted.end()) {
        std::vector<CSpentIndexKey> keys = (*it).second;
        for (std::vector<CSpentIndexKey>::iterator mit = keys.begin(); mit != keys.end(); mit++) {
            mapSpent.erase(*mit);
        }
        mapSpentInserted.erase(it);
    }

    return true;
}

void CTxMemPool::removeUnchecked(txiter it, MemPoolRemovalReason reason)
{
    NotifyEntryRemoved(it->GetSharedTx(), reason);
    const uint256 hash = it->GetTx().GetHash();
    BOOST_FOREACH(const CTxIn& txin, it->GetTx().vin)
        mapNextTx.erase(txin.prevout);

    if (vTxHashes.size() > 1) {
        vTxHashes[it->vTxHashesIdx] = std::move(vTxHashes.back());
        vTxHashes[it->vTxHashesIdx].second->vTxHashesIdx = it->vTxHashesIdx;
        vTxHashes.pop_back();
        if (vTxHashes.size() * 2 < vTxHashes.capacity())
            vTxHashes.shrink_to_fit();
    } else
        vTxHashes.clear();

    totalTxSize -= it->GetTxSize();
    cachedInnerUsage -= it->DynamicMemoryUsage();
    cachedInnerUsage -= memusage::DynamicUsage(mapLinks[it].parents) + memusage::DynamicUsage(mapLinks[it].children);
    mapLinks.erase(it);
    mapTx.erase(it);
    nTransactionsUpdated++;
    minerPolicyEstimator->removeTx(hash);
    removeAddressIndex(hash);
    removeSpentIndex(hash);
}

// Calculates descendants of entry that are not already in setDescendants, and adds to
// setDescendants. Assumes entryit is already a tx in the mempool and setMemPoolChildren
// is correct for tx and all descendants.
// Also assumes that if an entry is in setDescendants already, then all
// in-mempool descendants of it are already in setDescendants as well, so that we
// can save time by not iterating over those entries.
void CTxMemPool::CalculateDescendants(txiter entryit, setEntries &setDescendants)
{
    setEntries stage;
    if (setDescendants.count(entryit) == 0) {
        stage.insert(entryit);
    }
    // Traverse down the children of entry, only adding children that are not
    // accounted for in setDescendants already (because those children have either
    // already been walked, or will be walked in this iteration).
    while (!stage.empty()) {
        txiter it = *stage.begin();
        setDescendants.insert(it);
        stage.erase(it);

        const setEntries &setChildren = GetMemPoolChildren(it);
        BOOST_FOREACH(const txiter &childiter, setChildren) {
            if (!setDescendants.count(childiter)) {
                stage.insert(childiter);
            }
        }
    }
}

void CTxMemPool::removeRecursive(const CTransaction &origTx, MemPoolRemovalReason reason)
{
    // Remove transaction from memory pool
    {
        LOCK(cs);
        setEntries txToRemove;
        txiter origit = mapTx.find(origTx.GetHash());
        if (origit != mapTx.end()) {
            txToRemove.insert(origit);
        } else {
            // When recursively removing but origTx isn't in the mempool
            // be sure to remove any children that are in the pool. This can
            // happen during chain re-orgs if origTx isn't re-accepted into
            // the mempool for any reason.
            for (unsigned int i = 0; i < origTx.vout.size(); i++) {
                auto it = mapNextTx.find(COutPoint(origTx.GetHash(), i));
                if (it == mapNextTx.end())
                    continue;
                txiter nextit = mapTx.find(it->second->GetHash());
                assert(nextit != mapTx.end());
                txToRemove.insert(nextit);
            }
        }
        setEntries setAllRemoves;
        BOOST_FOREACH(txiter it, txToRemove) {
            CalculateDescendants(it, setAllRemoves);
        }

        RemoveStaged(setAllRemoves, false, reason);
    }
}

void CTxMemPool::removeForReorg(const CCoinsViewCache *pcoins, unsigned int nMemPoolHeight, int flags)
{
    // Remove transactions spending a coinbase which are now immature and no-longer-final transactions
    LOCK(cs);
    setEntries txToRemove;
    for (indexed_transaction_set::const_iterator it = mapTx.begin(); it != mapTx.end(); it++) {
        const CTransaction& tx = it->GetTx();
        LockPoints lp = it->GetLockPoints();
        bool validLP =  TestLockPointValidity(&lp);
        if (!CheckFinalTx(tx, flags) || !CheckSequenceLocks(tx, flags, &lp, validLP)) {
            // Note if CheckSequenceLocks fails the LockPoints may still be invalid
            // So it's critical that we remove the tx and not depend on the LockPoints.
            txToRemove.insert(it);
        } else if (it->GetSpendsCoinbase()) {
            BOOST_FOREACH(const CTxIn& txin, tx.vin) {
                indexed_transaction_set::const_iterator it2 = mapTx.find(txin.prevout.hash);
                if (it2 != mapTx.end())
                    continue;
                const Coin &coin = pcoins->AccessCoin(txin.prevout);
                if (nCheckFrequency != 0) assert(!coin.IsSpent());
                if (coin.IsSpent() || (coin.IsCoinBase() && ((signed long)nMemPoolHeight) - coin.nHeight < COINBASE_MATURITY)) {
                    txToRemove.insert(it);
                    break;
                }
            }
        }
        if (!validLP) {
            mapTx.modify(it, update_lock_points(lp));
        }
    }
    setEntries setAllRemoves;
    for (txiter it : txToRemove) {
        CalculateDescendants(it, setAllRemoves);
    }
    RemoveStaged(setAllRemoves, false, MemPoolRemovalReason::REORG);
}

<<<<<<< HEAD
void CTxMemPool::removeWithAnchor(const uint256 &invalidRoot)
{
    // If a block is disconnected from the tip, and the root changed,
    // we must invalidate transactions from the mempool which spend
    // from that root -- almost as though they were spending coinbases
    // which are no longer valid to spend due to coinbase maturity.
    LOCK(cs);
    list<CTransaction> transactionsToRemove;

    for (CTxMemPool::indexed_transaction_set::nth_index<0>::type::iterator it = mapTx.get<0>().begin(); it != mapTx.get<0>().end(); it++) {
        // DTG for (std::map<uint256, CTxMemPoolEntry>::const_iterator it = mapTx.begin(); it != mapTx.end(); it++) {
        const CTransaction& tx = it-> GetTx();
        BOOST_FOREACH(const JSDescription& joinsplit, tx.vjoinsplit) {
            if (joinsplit.anchor == invalidRoot) {
                transactionsToRemove.push_back(tx);
                break;
            }
        }
    }

    BOOST_FOREACH(const CTransaction& tx, transactionsToRemove) {
        list<CTransaction> removed;
        remove(tx, removed, true);
    }
}

void CTxMemPool::removeConflicts(const CTransaction &tx, std::list<CTransaction>& removed)
=======
void CTxMemPool::removeConflicts(const CTransaction &tx)
>>>>>>> 855ac356
{
    // Remove transactions which depend on inputs of tx, recursively
    LOCK(cs);
    BOOST_FOREACH(const CTxIn &txin, tx.vin) {
        auto it = mapNextTx.find(txin.prevout);
        if (it != mapNextTx.end()) {
            const CTransaction &txConflict = *it->second;
            if (txConflict != tx)
            {
                ClearPrioritisation(txConflict.GetHash());
                removeRecursive(txConflict, MemPoolRemovalReason::CONFLICT);
            }
        }
    }

    BOOST_FOREACH(const JSDescription &joinsplit, tx.vjoinsplit) {
        BOOST_FOREACH(const uint256 &nf, joinsplit.nullifiers) {
            std::map<uint256, const CTransaction*>::iterator it = mapNullifiers.find(nf);
            if (it != mapNullifiers.end()) {
                const CTransaction &txConflict = *it->second;
                if (txConflict != tx)
                {
                    remove(txConflict, removed, true);
                }
            }
        }
    }
}

/**
 * Called when a block is connected. Removes from mempool and updates the miner fee estimator.
 */
void CTxMemPool::removeForBlock(const std::vector<CTransactionRef>& vtx, unsigned int nBlockHeight)
{
    LOCK(cs);
    std::vector<const CTxMemPoolEntry*> entries;
    for (const auto& tx : vtx)
    {
        uint256 hash = tx->GetHash();

        indexed_transaction_set::iterator i = mapTx.find(hash);
        if (i != mapTx.end())
            entries.push_back(&*i);
    }
    // Before the txs in the new block have been removed from the mempool, update policy estimates
    minerPolicyEstimator->processBlock(nBlockHeight, entries);
    for (const auto& tx : vtx)
    {
        txiter it = mapTx.find(tx->GetHash());
        if (it != mapTx.end()) {
            setEntries stage;
            stage.insert(it);
            RemoveStaged(stage, true, MemPoolRemovalReason::BLOCK);
        }
        removeConflicts(*tx);
        ClearPrioritisation(tx->GetHash());
    }
    lastRollingFeeUpdate = GetTime();
    blockSinceLastRollingFeeBump = true;
}

void CTxMemPool::_clear()
{
    mapLinks.clear();
    mapTx.clear();
    mapNextTx.clear();
    totalTxSize = 0;
    cachedInnerUsage = 0;
    lastRollingFeeUpdate = GetTime();
    blockSinceLastRollingFeeBump = false;
    rollingMinimumFeeRate = 0;
    ++nTransactionsUpdated;
}

void CTxMemPool::clear()
{
    LOCK(cs);
    _clear();
}

void CTxMemPool::check(const CCoinsViewCache *pcoins) const
{
    if (nCheckFrequency == 0)
        return;

    if (GetRand(std::numeric_limits<uint32_t>::max()) >= nCheckFrequency)
        return;

    LogPrint("mempool", "Checking mempool with %u transactions and %u inputs\n", (unsigned int)mapTx.size(), (unsigned int)mapNextTx.size());

    uint64_t checkTotal = 0;
    uint64_t innerUsage = 0;

    CCoinsViewCache mempoolDuplicate(const_cast<CCoinsViewCache*>(pcoins));
    const int64_t nSpendHeight = GetSpendHeight(mempoolDuplicate);

    LOCK(cs);
    std::list<const CTxMemPoolEntry*> waitingOnDependants;
    for (indexed_transaction_set::const_iterator it = mapTx.begin(); it != mapTx.end(); it++) {
        unsigned int i = 0;
        checkTotal += it->GetTxSize();
        innerUsage += it->DynamicMemoryUsage();
        const CTransaction& tx = it->GetTx();
        txlinksMap::const_iterator linksiter = mapLinks.find(it);
        assert(linksiter != mapLinks.end());
        const TxLinks &links = linksiter->second;
        innerUsage += memusage::DynamicUsage(links.parents) + memusage::DynamicUsage(links.children);
        bool fDependsWait = false;
        setEntries setParentCheck;
        int64_t parentSizes = 0;
        unsigned int parentSigOpCount = 0;
        BOOST_FOREACH(const CTxIn &txin, tx.vin) {
            // Check that every mempool transaction's inputs refer to available coins, or other mempool tx's.
            indexed_transaction_set::const_iterator it2 = mapTx.find(txin.prevout.hash);
            if (it2 != mapTx.end()) {
                const CTransaction& tx2 = it2->GetTx();
                assert(tx2.vout.size() > txin.prevout.n && !tx2.vout[txin.prevout.n].IsNull());
                fDependsWait = true;
                if (setParentCheck.insert(it2).second) {
                    parentSizes += it2->GetTxSize();
                    parentSigOpCount += it2->GetSigOpCount();
                }
            } else {
                assert(pcoins->HaveCoin(txin.prevout));
            }
            // Check whether its inputs are marked in mapNextTx.
            auto it3 = mapNextTx.find(txin.prevout);
            assert(it3 != mapNextTx.end());
            assert(it3->first == &txin.prevout);
            assert(it3->second == &tx);
            i++;
        }

        boost::unordered_map<uint256, ZCIncrementalMerkleTree, SaltedHasher> intermediates;

        BOOST_FOREACH(const JSDescription &joinsplit, tx.vjoinsplit) {
            BOOST_FOREACH(const uint256 &nf, joinsplit.nullifiers) {
                assert(!pcoins->GetNullifier(nf));
            }

            ZCIncrementalMerkleTree tree;
            auto it = intermediates.find(joinsplit.anchor);
            if (it != intermediates.end()) {
                tree = it->second;
            } else {
                assert(pcoins->GetAnchorAt(joinsplit.anchor, tree));
            }

            BOOST_FOREACH(const uint256& commitment, joinsplit.commitments)
            {
                tree.append(commitment);
            }

            intermediates.insert(std::make_pair(tree.root(), tree));
        }

        assert(setParentCheck == GetMemPoolParents(it));
        // Verify ancestor state is correct.
        setEntries setAncestors;
        uint64_t nNoLimit = std::numeric_limits<uint64_t>::max();
        std::string dummy;
        CalculateMemPoolAncestors(*it, setAncestors, nNoLimit, nNoLimit, nNoLimit, nNoLimit, dummy);
        uint64_t nCountCheck = setAncestors.size() + 1;
        uint64_t nSizeCheck = it->GetTxSize();
        CAmount nFeesCheck = it->GetModifiedFee();
        unsigned int nSigOpCheck = it->GetSigOpCount();

        BOOST_FOREACH(txiter ancestorIt, setAncestors) {
            nSizeCheck += ancestorIt->GetTxSize();
            nFeesCheck += ancestorIt->GetModifiedFee();
            nSigOpCheck += ancestorIt->GetSigOpCount();
        }

        assert(it->GetCountWithAncestors() == nCountCheck);
        assert(it->GetSizeWithAncestors() == nSizeCheck);
        assert(it->GetSigOpCountWithAncestors() == nSigOpCheck);
        assert(it->GetModFeesWithAncestors() == nFeesCheck);

        // Check children against mapNextTx
        CTxMemPool::setEntries setChildrenCheck;
        auto iter = mapNextTx.lower_bound(COutPoint(it->GetTx().GetHash(), 0));
        int64_t childSizes = 0;
        for (; iter != mapNextTx.end() && iter->first->hash == it->GetTx().GetHash(); ++iter) {
            txiter childit = mapTx.find(iter->second->GetHash());
            assert(childit != mapTx.end()); // mapNextTx points to in-mempool transactions
            if (setChildrenCheck.insert(childit).second) {
                childSizes += childit->GetTxSize();
            }
        }
        assert(setChildrenCheck == GetMemPoolChildren(it));
        // Also check to make sure size is greater than sum with immediate children.
        // just a sanity check, not definitive that this calc is correct...
        assert(it->GetSizeWithDescendants() >= childSizes + it->GetTxSize());

        if (fDependsWait)
            waitingOnDependants.push_back(&(*it));
        else {
            CValidationState state;
            bool fCheckResult = tx.IsCoinBase() ||
                Consensus::CheckTxInputs(tx, state, mempoolDuplicate, nSpendHeight);
            assert(fCheckResult);
            UpdateCoins(tx, mempoolDuplicate, 1000000);
        }
    }
    unsigned int stepsSinceLastRemove = 0;
    while (!waitingOnDependants.empty()) {
        const CTxMemPoolEntry* entry = waitingOnDependants.front();
        waitingOnDependants.pop_front();
        CValidationState state;
        if (!mempoolDuplicate.HaveInputs(entry->GetTx())) {
            waitingOnDependants.push_back(entry);
            stepsSinceLastRemove++;
            assert(stepsSinceLastRemove < waitingOnDependants.size());
        } else {
            bool fCheckResult = entry->GetTx().IsCoinBase() ||
                Consensus::CheckTxInputs(entry->GetTx(), state, mempoolDuplicate, nSpendHeight);
            assert(fCheckResult);
            UpdateCoins(entry->GetTx(), mempoolDuplicate, 1000000);
            stepsSinceLastRemove = 0;
        }
    }
<<<<<<< HEAD
    for (std::map<COutPoint, CInPoint>::const_iterator it = mapNextTx.begin(); it != mapNextTx.end(); it++) {
        uint256 hash = it->second.ptx->GetHash();
        indexed_transaction_set::nth_index<0>::type::iterator it2= mapTx.find(hash);
        const CTransaction& tx =it2->GetTx();
=======
    for (auto it = mapNextTx.cbegin(); it != mapNextTx.cend(); it++) {
        uint256 hash = it->second->GetHash();
        indexed_transaction_set::const_iterator it2 = mapTx.find(hash);
        const CTransaction& tx = it2->GetTx();
>>>>>>> 855ac356
        assert(it2 != mapTx.end());
        assert(&tx == it->second);
    }

    for (std::map<uint256, const CTransaction*>::const_iterator it = mapNullifiers.begin(); it != mapNullifiers.end(); it++) {
        uint256 hash = it->second->GetHash();
        indexed_transaction_set::nth_index<0>::type::iterator it2= mapTx.find(hash);
        const CTransaction& tx = it2->GetTx();
        assert(it2 != mapTx.end());
        assert(&tx == it->second);
    }


    assert(totalTxSize == checkTotal);
    assert(innerUsage == cachedInnerUsage);
}

bool CTxMemPool::CompareDepthAndScore(const uint256& hasha, const uint256& hashb)
{
    LOCK(cs);
    indexed_transaction_set::const_iterator i = mapTx.find(hasha);
    if (i == mapTx.end()) return false;
    indexed_transaction_set::const_iterator j = mapTx.find(hashb);
    if (j == mapTx.end()) return true;
    uint64_t counta = i->GetCountWithAncestors();
    uint64_t countb = j->GetCountWithAncestors();
    if (counta == countb) {
        return CompareTxMemPoolEntryByScore()(*i, *j);
    }
    return counta < countb;
}

namespace {
class DepthAndScoreComparator
{
public:
    bool operator()(const CTxMemPool::indexed_transaction_set::const_iterator& a, const CTxMemPool::indexed_transaction_set::const_iterator& b)
    {
        uint64_t counta = a->GetCountWithAncestors();
        uint64_t countb = b->GetCountWithAncestors();
        if (counta == countb) {
            return CompareTxMemPoolEntryByScore()(*a, *b);
        }
        return counta < countb;
    }
};
}

std::vector<CTxMemPool::indexed_transaction_set::const_iterator> CTxMemPool::GetSortedDepthAndScore() const
{
    std::vector<indexed_transaction_set::const_iterator> iters;
    AssertLockHeld(cs);

    iters.reserve(mapTx.size());

    for (indexed_transaction_set::iterator mi = mapTx.begin(); mi != mapTx.end(); ++mi) {
        iters.push_back(mi);
    }
    std::sort(iters.begin(), iters.end(), DepthAndScoreComparator());
    return iters;
}

void CTxMemPool::queryHashes(std::vector<uint256>& vtxid)
{
    LOCK(cs);
    auto iters = GetSortedDepthAndScore();

    vtxid.clear();
    vtxid.reserve(mapTx.size());

    for (auto it : iters) {
        vtxid.push_back(it->GetTx().GetHash());
    }
}

static TxMempoolInfo GetInfo(CTxMemPool::indexed_transaction_set::const_iterator it) {
    return TxMempoolInfo{it->GetSharedTx(), it->GetTime(), CFeeRate(it->GetFee(), it->GetTxSize()), it->GetModifiedFee() - it->GetFee()};
}

std::vector<TxMempoolInfo> CTxMemPool::infoAll() const
{
    LOCK(cs);
    auto iters = GetSortedDepthAndScore();

    std::vector<TxMempoolInfo> ret;
    ret.reserve(mapTx.size());
    for (auto it : iters) {
        ret.push_back(GetInfo(it));
    }

    return ret;
}

CTransactionRef CTxMemPool::get(const uint256& hash) const
{
    LOCK(cs);
    indexed_transaction_set::const_iterator i = mapTx.find(hash);
    if (i == mapTx.end())
        return nullptr;
    return i->GetSharedTx();
}

TxMempoolInfo CTxMemPool::info(const uint256& hash) const
{
    LOCK(cs);
    indexed_transaction_set::const_iterator i = mapTx.find(hash);
    if (i == mapTx.end())
        return TxMempoolInfo();
    return GetInfo(i);
}

CFeeRate CTxMemPool::estimateFee(int nBlocks) const
{
    LOCK(cs);
    return minerPolicyEstimator->estimateFee(nBlocks);
}
CFeeRate CTxMemPool::estimateSmartFee(int nBlocks, int *answerFoundAtBlocks) const
{
    LOCK(cs);
    return minerPolicyEstimator->estimateSmartFee(nBlocks, answerFoundAtBlocks, *this);
}
double CTxMemPool::estimatePriority(int nBlocks) const
{
    LOCK(cs);
    return minerPolicyEstimator->estimatePriority(nBlocks);
}
double CTxMemPool::estimateSmartPriority(int nBlocks, int *answerFoundAtBlocks) const
{
    LOCK(cs);
    return minerPolicyEstimator->estimateSmartPriority(nBlocks, answerFoundAtBlocks, *this);
}

bool
CTxMemPool::WriteFeeEstimates(CAutoFile& fileout) const
{
    try {
        LOCK(cs);
        fileout << 120300; // version required to read: 0.12.00 or later
        fileout << CLIENT_VERSION; // version that wrote the file
        minerPolicyEstimator->Write(fileout);
    }
    catch (const std::exception&) {
        LogPrintf("CTxMemPool::WriteFeeEstimates(): unable to write policy estimator data (non-fatal)\n");
        return false;
    }
    return true;
}

bool
CTxMemPool::ReadFeeEstimates(CAutoFile& filein)
{
    try {
        int nVersionRequired, nVersionThatWrote;
        filein >> nVersionRequired >> nVersionThatWrote;
        if (nVersionRequired > CLIENT_VERSION)
            return error("CTxMemPool::ReadFeeEstimates(): up-version (%d) fee estimate file", nVersionRequired);
        LOCK(cs);
        minerPolicyEstimator->Read(filein, nVersionThatWrote);
    }
    catch (const std::exception&) {
        LogPrintf("CTxMemPool::ReadFeeEstimates(): unable to read policy estimator data (non-fatal)\n");
        return false;
    }
    return true;
}

void CTxMemPool::PrioritiseTransaction(const uint256 hash, const std::string strHash, double dPriorityDelta, const CAmount& nFeeDelta)
{
    {
        LOCK(cs);
        std::pair<double, CAmount> &deltas = mapDeltas[hash];
        deltas.first += dPriorityDelta;
        deltas.second += nFeeDelta;
        txiter it = mapTx.find(hash);
        if (it != mapTx.end()) {
            mapTx.modify(it, update_fee_delta(deltas.second));
            // Now update all ancestors' modified fees with descendants
            setEntries setAncestors;
            uint64_t nNoLimit = std::numeric_limits<uint64_t>::max();
            std::string dummy;
            CalculateMemPoolAncestors(*it, setAncestors, nNoLimit, nNoLimit, nNoLimit, nNoLimit, dummy, false);
            BOOST_FOREACH(txiter ancestorIt, setAncestors) {
                mapTx.modify(ancestorIt, update_descendant_state(0, nFeeDelta, 0));
            }
            // Now update all descendants' modified fees with ancestors
            setEntries setDescendants;
            CalculateDescendants(it, setDescendants);
            setDescendants.erase(it);
            BOOST_FOREACH(txiter descendantIt, setDescendants) {
                mapTx.modify(descendantIt, update_ancestor_state(0, nFeeDelta, 0, 0));
            }
            ++nTransactionsUpdated;
        }
    }
    LogPrintf("PrioritiseTransaction: %s priority += %f, fee += %d\n", strHash, dPriorityDelta, FormatMoney(nFeeDelta));
}

void CTxMemPool::ApplyDeltas(const uint256 hash, double &dPriorityDelta, CAmount &nFeeDelta) const
{
    LOCK(cs);
    std::map<uint256, std::pair<double, CAmount> >::const_iterator pos = mapDeltas.find(hash);
    if (pos == mapDeltas.end())
        return;
    const std::pair<double, CAmount> &deltas = pos->second;
    dPriorityDelta += deltas.first;
    nFeeDelta += deltas.second;
}

void CTxMemPool::ClearPrioritisation(const uint256 hash)
{
    LOCK(cs);
    mapDeltas.erase(hash);
}

bool CTxMemPool::HasNoInputsOf(const CTransaction &tx) const
{
    for (unsigned int i = 0; i < tx.vin.size(); i++)
        if (exists(tx.vin[i].prevout.hash))
            return false;
    return true;
}

CCoinsViewMemPool::CCoinsViewMemPool(CCoinsView* baseIn, const CTxMemPool& mempoolIn) : CCoinsViewBacked(baseIn), mempool(mempoolIn) { }

bool CCoinsViewMemPool::GetNullifier(const uint256 &nf) const {
    if (mempool.mapNullifiers.count(nf))
        return true;

    return base->GetNullifier(nf);
}

bool CCoinsViewMemPool::GetCoin(const COutPoint &outpoint, Coin &coin) const {
    // If an entry in the mempool exists, always return that one, as it's guaranteed to never
    // conflict with the underlying cache, and it cannot have pruned entries (as it contains full)
    // transactions. First checking the underlying cache risks returning a pruned entry instead.
    CTransactionRef ptx = mempool.get(outpoint.hash);
    if (ptx) {
        if (outpoint.n < ptx->vout.size()) {
            coin = Coin(ptx->vout[outpoint.n], MEMPOOL_HEIGHT, false);
            return true;
        } else {
            return false;
        }
    }
    return base->GetCoin(outpoint, coin);
}

size_t CTxMemPool::DynamicMemoryUsage() const {
    LOCK(cs);
    // Estimate the overhead of mapTx to be 15 pointers + an allocation, as no exact formula for boost::multi_index_contained is implemented.
    return memusage::MallocUsage(sizeof(CTxMemPoolEntry) + 15 * sizeof(void*)) * mapTx.size() + memusage::DynamicUsage(mapNextTx) + memusage::DynamicUsage(mapDeltas) + memusage::DynamicUsage(mapLinks) + memusage::DynamicUsage(vTxHashes) + cachedInnerUsage;
}

void CTxMemPool::RemoveStaged(setEntries &stage, bool updateDescendants, MemPoolRemovalReason reason) {
    AssertLockHeld(cs);
    UpdateForRemoveFromMempool(stage, updateDescendants);
    BOOST_FOREACH(const txiter& it, stage) {
        removeUnchecked(it, reason);
    }
}

int CTxMemPool::Expire(int64_t time) {
    LOCK(cs);
    indexed_transaction_set::index<entry_time>::type::iterator it = mapTx.get<entry_time>().begin();
    setEntries toremove;
    while (it != mapTx.get<entry_time>().end() && it->GetTime() < time) {
        // locked txes do not expire until mined and have sufficient confirmations
        if (instantsend.IsLockedInstantSendTransaction(it->GetTx().GetHash())) {
            it++;
            continue;
        }
        toremove.insert(mapTx.project<0>(it));
        it++;
    }
    setEntries stage;
    BOOST_FOREACH(txiter removeit, toremove) {
        CalculateDescendants(removeit, stage);
    }
    RemoveStaged(stage, false, MemPoolRemovalReason::EXPIRY);
    return stage.size();
}

bool CTxMemPool::addUnchecked(const uint256&hash, const CTxMemPoolEntry &entry, bool validFeeEstimate)
{
    LOCK(cs);
    setEntries setAncestors;
    uint64_t nNoLimit = std::numeric_limits<uint64_t>::max();
    std::string dummy;
    CalculateMemPoolAncestors(entry, setAncestors, nNoLimit, nNoLimit, nNoLimit, nNoLimit, dummy);
    return addUnchecked(hash, entry, setAncestors, validFeeEstimate);
}

void CTxMemPool::UpdateChild(txiter entry, txiter child, bool add)
{
    setEntries s;
    if (add && mapLinks[entry].children.insert(child).second) {
        cachedInnerUsage += memusage::IncrementalDynamicUsage(s);
    } else if (!add && mapLinks[entry].children.erase(child)) {
        cachedInnerUsage -= memusage::IncrementalDynamicUsage(s);
    }
}

void CTxMemPool::UpdateParent(txiter entry, txiter parent, bool add)
{
    setEntries s;
    if (add && mapLinks[entry].parents.insert(parent).second) {
        cachedInnerUsage += memusage::IncrementalDynamicUsage(s);
    } else if (!add && mapLinks[entry].parents.erase(parent)) {
        cachedInnerUsage -= memusage::IncrementalDynamicUsage(s);
    }
}

const CTxMemPool::setEntries & CTxMemPool::GetMemPoolParents(txiter entry) const
{
    assert (entry != mapTx.end());
    txlinksMap::const_iterator it = mapLinks.find(entry);
    assert(it != mapLinks.end());
    return it->second.parents;
}

const CTxMemPool::setEntries & CTxMemPool::GetMemPoolChildren(txiter entry) const
{
    assert (entry != mapTx.end());
    txlinksMap::const_iterator it = mapLinks.find(entry);
    assert(it != mapLinks.end());
    return it->second.children;
}

CFeeRate CTxMemPool::GetMinFee(size_t sizelimit) const {
    LOCK(cs);
    if (!blockSinceLastRollingFeeBump || rollingMinimumFeeRate == 0)
        return CFeeRate(rollingMinimumFeeRate);

    int64_t time = GetTime();
    if (time > lastRollingFeeUpdate + 10) {
        double halflife = ROLLING_FEE_HALFLIFE;
        if (DynamicMemoryUsage() < sizelimit / 4)
            halflife /= 4;
        else if (DynamicMemoryUsage() < sizelimit / 2)
            halflife /= 2;

        rollingMinimumFeeRate = rollingMinimumFeeRate / pow(2.0, (time - lastRollingFeeUpdate) / halflife);
        lastRollingFeeUpdate = time;

        if (rollingMinimumFeeRate < (double)incrementalRelayFee.GetFeePerK() / 2) {
            rollingMinimumFeeRate = 0;
            return CFeeRate(0);
        }
    }
    return std::max(CFeeRate(rollingMinimumFeeRate), incrementalRelayFee);
}

void CTxMemPool::UpdateMinFee(const CFeeRate& _minReasonableRelayFee)
{
    LOCK(cs);
    delete minerPolicyEstimator;
    minerPolicyEstimator = new CBlockPolicyEstimator(_minReasonableRelayFee);
}

void CTxMemPool::trackPackageRemoved(const CFeeRate& rate) {
    AssertLockHeld(cs);
    if (rate.GetFeePerK() > rollingMinimumFeeRate) {
        rollingMinimumFeeRate = rate.GetFeePerK();
        blockSinceLastRollingFeeBump = false;
    }
}

void CTxMemPool::TrimToSize(size_t sizelimit, std::vector<COutPoint>* pvNoSpendsRemaining) {
    LOCK(cs);

    unsigned nTxnRemoved = 0;
    CFeeRate maxFeeRateRemoved(0);
    while (!mapTx.empty() && DynamicMemoryUsage() > sizelimit) {
        indexed_transaction_set::index<descendant_score>::type::iterator it = mapTx.get<descendant_score>().begin();

        // We set the new mempool min fee to the feerate of the removed set, plus the
        // "minimum reasonable fee rate" (ie some value under which we consider txn
        // to have 0 fee). This way, we don't allow txn to enter mempool with feerate
        // equal to txn which were removed with no block in between.
        CFeeRate removed(it->GetModFeesWithDescendants(), it->GetSizeWithDescendants());
        removed += incrementalRelayFee;
        trackPackageRemoved(removed);
        maxFeeRateRemoved = std::max(maxFeeRateRemoved, removed);

        setEntries stage;
        CalculateDescendants(mapTx.project<0>(it), stage);
        nTxnRemoved += stage.size();

        std::vector<CTransaction> txn;
        if (pvNoSpendsRemaining) {
            txn.reserve(stage.size());
            BOOST_FOREACH(txiter iter, stage)
                txn.push_back(iter->GetTx());
        }
        RemoveStaged(stage, false, MemPoolRemovalReason::SIZELIMIT);
        if (pvNoSpendsRemaining) {
            BOOST_FOREACH(const CTransaction& tx, txn) {
                BOOST_FOREACH(const CTxIn& txin, tx.vin) {
                    if (exists(txin.prevout.hash)) continue;
                    pvNoSpendsRemaining->push_back(txin.prevout);
                }
            }
        }
    }

    if (maxFeeRateRemoved > CFeeRate(0))
        LogPrint("mempool", "Removed %u txn, rolling minimum fee bumped to %s\n", nTxnRemoved, maxFeeRateRemoved.ToString());
}

bool CTxMemPool::TransactionWithinChainLimit(const uint256& txid, size_t chainLimit) const {
    LOCK(cs);
    auto it = mapTx.find(txid);
    return it == mapTx.end() || (it->GetCountWithAncestors() < chainLimit &&
       it->GetCountWithDescendants() < chainLimit);
}

SaltedTxidHasher::SaltedTxidHasher() : k0(GetRand(std::numeric_limits<uint64_t>::max())), k1(GetRand(std::numeric_limits<uint64_t>::max())) {}<|MERGE_RESOLUTION|>--- conflicted
+++ resolved
@@ -20,6 +20,8 @@
 #include "utiltime.h"
 #include "version.h"
 #include "hash.h"
+
+using namespace std;
 
 CTxMemPoolEntry::CTxMemPoolEntry(const CTransactionRef& _tx, const CAmount& _nFee,
                                  int64_t _nTime, double _entryPriority, unsigned int _entryHeight,
@@ -302,7 +304,7 @@
         // should be a bit faster.
         // However, if we happen to be in the middle of processing a reorg, then
         // the mempool can be in an inconsistent state.  In this case, the set
-        // of ancestors reachable via mapLinks will be the same as the set of 
+        // of ancestors reachable via mapLinks will be the same as the set of
         // ancestors whose packages include this transaction, because when we
         // add a new transaction to the mempool in addUnchecked(), we assume it
         // has no children, and in the case of a reorg where that assumption is
@@ -729,7 +731,6 @@
     RemoveStaged(setAllRemoves, false, MemPoolRemovalReason::REORG);
 }
 
-<<<<<<< HEAD
 void CTxMemPool::removeWithAnchor(const uint256 &invalidRoot)
 {
     // If a block is disconnected from the tip, and the root changed,
@@ -752,14 +753,11 @@
 
     BOOST_FOREACH(const CTransaction& tx, transactionsToRemove) {
         list<CTransaction> removed;
-        remove(tx, removed, true);
-    }
-}
-
-void CTxMemPool::removeConflicts(const CTransaction &tx, std::list<CTransaction>& removed)
-=======
+        removeRecursive(tx,  MemPoolRemovalReason::ANCHOR);
+    }
+}
+
 void CTxMemPool::removeConflicts(const CTransaction &tx)
->>>>>>> 855ac356
 {
     // Remove transactions which depend on inputs of tx, recursively
     LOCK(cs);
@@ -782,7 +780,7 @@
                 const CTransaction &txConflict = *it->second;
                 if (txConflict != tx)
                 {
-                    remove(txConflict, removed, true);
+                    removeRecursive(txConflict, MemPoolRemovalReason::CONFLICT);
                 }
             }
         }
@@ -981,19 +979,13 @@
             stepsSinceLastRemove = 0;
         }
     }
-<<<<<<< HEAD
-    for (std::map<COutPoint, CInPoint>::const_iterator it = mapNextTx.begin(); it != mapNextTx.end(); it++) {
-        uint256 hash = it->second.ptx->GetHash();
-        indexed_transaction_set::nth_index<0>::type::iterator it2= mapTx.find(hash);
-        const CTransaction& tx =it2->GetTx();
-=======
+
     for (auto it = mapNextTx.cbegin(); it != mapNextTx.cend(); it++) {
-        uint256 hash = it->second->GetHash();
-        indexed_transaction_set::const_iterator it2 = mapTx.find(hash);
-        const CTransaction& tx = it2->GetTx();
->>>>>>> 855ac356
-        assert(it2 != mapTx.end());
-        assert(&tx == it->second);
+      uint256 hash = it->second->GetHash();
+      indexed_transaction_set::const_iterator it2 = mapTx.find(hash);
+      const CTransaction& tx = it2->GetTx();
+      assert(it2 != mapTx.end());
+      assert(&tx == it->second);
     }
 
     for (std::map<uint256, const CTransaction*>::const_iterator it = mapNullifiers.begin(); it != mapNullifiers.end(); it++) {

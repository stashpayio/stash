// Copyright (c) 2009-2010 Satoshi Nakamoto
// Copyright (c) 2009-2015 The Bitcoin Core developers
// Copyright (c) 2014-2017 The Dash Core developers
// Distributed under the MIT software license, see the accompanying
// file COPYING or http://www.opensource.org/licenses/mit-license.php.

#include "wallet/wallet.h"

#include "base58.h"
#include "checkpoints.h"
#include "chain.h"
#include "wallet/coincontrol.h"
#include "consensus/consensus.h"
#include "consensus/validation.h"
#include "key.h"
#include "keystore.h"
#include "validation.h"
#include "net.h"
#include "policy/policy.h"
#include "primitives/block.h"
#include "primitives/transaction.h"
#include "script/script.h"
#include "script/sign.h"
#include "timedata.h"
#include "txmempool.h"
#include "util.h"
<<<<<<< HEAD
#include "init.h"
=======
#include "ui_interface.h"
>>>>>>> 855ac356
#include "utilmoneystr.h"
#include "zcash/Note.hpp"
#include "crypter.h"

#include "governance.h"
#include "instantx.h"
#include "keepass.h"
#include "privatesend-client.h"
#include "spork.h"

#include <assert.h>

#include <boost/algorithm/string/replace.hpp>
#include <boost/filesystem.hpp>
#include <boost/thread.hpp>

<<<<<<< HEAD

using namespace std;
using namespace libzcash;

=======
CWallet* pwalletMain = NULL;
>>>>>>> 855ac356
/** Transaction fee set by the user */
CFeeRate payTxFee(DEFAULT_TRANSACTION_FEE);
unsigned int nTxConfirmTarget = DEFAULT_TX_CONFIRM_TARGET;
bool bSpendZeroConfChange = DEFAULT_SPEND_ZEROCONF_CHANGE;
bool fSendFreeTransactions = DEFAULT_SEND_FREE_TRANSACTIONS;
<<<<<<< HEAD
bool fPayAtLeastCustomFee = true;
=======
bool bBIP69Enabled = true;

const char * DEFAULT_WALLET_DAT = "wallet.dat";
>>>>>>> 855ac356

/**
 * Fees smaller than this (in duffs) are considered zero fee (for transaction creation)
 * Override with -mintxfee
 */
CFeeRate CWallet::minTxFee = CFeeRate(DEFAULT_TRANSACTION_MINFEE);
/**
 * If fee estimation does not have enough data to provide estimates, use this fee instead.
 * Has no effect if not using fee estimation
 * Override with -fallbackfee
 */
CFeeRate CWallet::fallbackFee = CFeeRate(DEFAULT_FALLBACK_FEE);

const uint256 CMerkleTx::ABANDON_HASH(uint256S("0000000000000000000000000000000000000000000000000000000000000001"));

/** @defgroup mapWallet
 *
 * @{
 */

struct CompareValueOnly
{
    bool operator()(const std::pair<CAmount, std::pair<const CWalletTx*, unsigned int> >& t1,
                    const std::pair<CAmount, std::pair<const CWalletTx*, unsigned int> >& t2) const
    {
        return t1.first < t2.first;
    }
};

std::string JSOutPoint::ToString() const
{
    return strprintf("JSOutPoint(%s, %d, %d)", hash.ToString().substr(0,10), js, n);
}

std::string COutput::ToString() const
{
    return strprintf("COutput(%s, %d, %d) [%s]", tx->GetHash().ToString(), i, nDepth, FormatMoney(tx->tx->vout[i].nValue));
}

int COutput::Priority() const
{
    for (const auto& d : CPrivateSend::GetStandardDenominations())
        if(tx->tx->vout[i].nValue == d) return 10000;
    if(tx->tx->vout[i].nValue < 1*COIN) return 20000;

    //nondenom return largest first
    return -(tx->tx->vout[i].nValue/COIN);
}

const CWalletTx* CWallet::GetWalletTx(const uint256& hash) const
{
    LOCK(cs_wallet);
    std::map<uint256, CWalletTx>::const_iterator it = mapWallet.find(hash);
    if (it == mapWallet.end())
        return NULL;
    return &(it->second);
}

// Generate a new spending key and return its public payment address
CZCPaymentAddress CWallet::GenerateNewZKey()
{
    AssertLockHeld(cs_wallet); // mapZKeyMetadata
    auto k = SpendingKey::random();
    auto addr = k.address();

    // Check for collision, even though it is unlikely to ever occur
    if (CCryptoKeyStore::HaveSpendingKey(addr))
        throw std::runtime_error("CWallet::GenerateNewZKey(): Collision detected");

    // Create new metadata
    int64_t nCreationTime = GetTime();
    mapZKeyMetadata[addr] = CKeyMetadata(nCreationTime);

    CZCPaymentAddress pubaddr(addr);
    if (!AddZKey(k))
        throw std::runtime_error("CWallet::GenerateNewZKey(): AddZKey failed");
    return pubaddr;
}

// Add spending key to keystore and persist to disk
bool CWallet::AddZKey(const libzcash::SpendingKey &key)
{
    AssertLockHeld(cs_wallet); // mapZKeyMetadata
    auto addr = key.address();

    if (!CCryptoKeyStore::AddSpendingKey(key))
        return false;

    // check if we need to remove from viewing keys
    if (HaveViewingKey(addr))
        RemoveViewingKey(key.viewing_key());

    if (!fFileBacked)
        return true;

    if (!IsCrypted()) {
        return CWalletDB(strWalletFile).WriteZKey(addr,
                                                  key,
                                                  mapZKeyMetadata[addr]);
    }
    return true;
}

CPubKey CWallet::GenerateNewKey(uint32_t nAccountIndex, bool fInternal)
{
    AssertLockHeld(cs_wallet); // mapKeyMetadata
    bool fCompressed = CanSupportFeature(FEATURE_COMPRPUBKEY); // default to compressed public keys if we want 0.6.0 wallets

    CKey secret;

    // Create new metadata
    int64_t nCreationTime = GetTime();
    CKeyMetadata metadata(nCreationTime);

    CPubKey pubkey;
    // use HD key derivation if HD was enabled during wallet creation
    if (IsHDEnabled()) {
        DeriveNewChildKey(metadata, secret, nAccountIndex, fInternal);
        pubkey = secret.GetPubKey();
    } else {
        secret.MakeNewKey(fCompressed);

        // Compressed public keys were introduced in version 0.6.0
        if (fCompressed)
            SetMinVersion(FEATURE_COMPRPUBKEY);

        pubkey = secret.GetPubKey();
        assert(secret.VerifyPubKey(pubkey));

        // Create new metadata
        mapKeyMetadata[pubkey.GetID()] = metadata;
        UpdateTimeFirstKey(nCreationTime);

        if (!AddKeyPubKey(secret, pubkey))
            throw std::runtime_error(std::string(__func__) + ": AddKey failed");
    }
    return pubkey;
}

void CWallet::DeriveNewChildKey(const CKeyMetadata& metadata, CKey& secretRet, uint32_t nAccountIndex, bool fInternal)
{
    CHDChain hdChainTmp;
    if (!GetHDChain(hdChainTmp)) {
        throw std::runtime_error(std::string(__func__) + ": GetHDChain failed");
    }

    if (!DecryptHDChain(hdChainTmp))
        throw std::runtime_error(std::string(__func__) + ": DecryptHDChainSeed failed");
    // make sure seed matches this chain
    if (hdChainTmp.GetID() != hdChainTmp.GetSeedHash())
        throw std::runtime_error(std::string(__func__) + ": Wrong HD chain!");

    CHDAccount acc;
    if (!hdChainTmp.GetAccount(nAccountIndex, acc))
        throw std::runtime_error(std::string(__func__) + ": Wrong HD account!");

    // derive child key at next index, skip keys already known to the wallet
    CExtKey childKey;
    uint32_t nChildIndex = fInternal ? acc.nInternalChainCounter : acc.nExternalChainCounter;
    do {
        hdChainTmp.DeriveChildExtKey(nAccountIndex, fInternal, nChildIndex, childKey);
        // increment childkey index
        nChildIndex++;
    } while (HaveKey(childKey.key.GetPubKey().GetID()));
    secretRet = childKey.key;

    CPubKey pubkey = secretRet.GetPubKey();
    assert(secretRet.VerifyPubKey(pubkey));

    // store metadata
    mapKeyMetadata[pubkey.GetID()] = metadata;
    UpdateTimeFirstKey(metadata.nCreateTime);

    // update the chain model in the database
    CHDChain hdChainCurrent;
    GetHDChain(hdChainCurrent);

    if (fInternal) {
        acc.nInternalChainCounter = nChildIndex;
    }
    else {
        acc.nExternalChainCounter = nChildIndex;
    }

    if (!hdChainCurrent.SetAccount(nAccountIndex, acc))
        throw std::runtime_error(std::string(__func__) + ": SetAccount failed");

    if (IsCrypted()) {
        if (!SetCryptedHDChain(hdChainCurrent, false))
            throw std::runtime_error(std::string(__func__) + ": SetCryptedHDChain failed");
    }
    else {
        if (!SetHDChain(hdChainCurrent, false))
            throw std::runtime_error(std::string(__func__) + ": SetHDChain failed");
    }

    if (!AddHDPubKey(childKey.Neuter(), fInternal))
        throw std::runtime_error(std::string(__func__) + ": AddHDPubKey failed");
}

bool CWallet::GetPubKey(const CKeyID &address, CPubKey& vchPubKeyOut) const
{
    LOCK(cs_wallet);
    std::map<CKeyID, CHDPubKey>::const_iterator mi = mapHdPubKeys.find(address);
    if (mi != mapHdPubKeys.end())
    {
        const CHDPubKey &hdPubKey = (*mi).second;
        vchPubKeyOut = hdPubKey.extPubKey.pubkey;
        return true;
    }
    else
        return CCryptoKeyStore::GetPubKey(address, vchPubKeyOut);
}

bool CWallet::GetKey(const CKeyID &address, CKey& keyOut) const
{
    LOCK(cs_wallet);
    std::map<CKeyID, CHDPubKey>::const_iterator mi = mapHdPubKeys.find(address);
    if (mi != mapHdPubKeys.end())
    {
        // if the key has been found in mapHdPubKeys, derive it on the fly
        const CHDPubKey &hdPubKey = (*mi).second;
        CHDChain hdChainCurrent;
        if (!GetHDChain(hdChainCurrent))
            throw std::runtime_error(std::string(__func__) + ": GetHDChain failed");
        if (!DecryptHDChain(hdChainCurrent))
            throw std::runtime_error(std::string(__func__) + ": DecryptHDChainSeed failed");
        // make sure seed matches this chain
        if (hdChainCurrent.GetID() != hdChainCurrent.GetSeedHash())
            throw std::runtime_error(std::string(__func__) + ": Wrong HD chain!");

        CExtKey extkey;
        hdChainCurrent.DeriveChildExtKey(hdPubKey.nAccountIndex, hdPubKey.nChangeIndex != 0, hdPubKey.extPubKey.nChild, extkey);
        keyOut = extkey.key;

        return true;
    }
    else {
        return CCryptoKeyStore::GetKey(address, keyOut);
    }
}

bool CWallet::HaveKey(const CKeyID &address) const
{
    LOCK(cs_wallet);
    if (mapHdPubKeys.count(address) > 0)
        return true;
    return CCryptoKeyStore::HaveKey(address);
}

bool CWallet::LoadHDPubKey(const CHDPubKey &hdPubKey)
{
    AssertLockHeld(cs_wallet);

    mapHdPubKeys[hdPubKey.extPubKey.pubkey.GetID()] = hdPubKey;
    return true;
}

bool CWallet::AddHDPubKey(const CExtPubKey &extPubKey, bool fInternal)
{
    AssertLockHeld(cs_wallet);

    CHDChain hdChainCurrent;
    GetHDChain(hdChainCurrent);

    CHDPubKey hdPubKey;
    hdPubKey.extPubKey = extPubKey;
    hdPubKey.hdchainID = hdChainCurrent.GetID();
    hdPubKey.nChangeIndex = fInternal ? 1 : 0;
    mapHdPubKeys[extPubKey.pubkey.GetID()] = hdPubKey;

    // check if we need to remove from watch-only
    CScript script;
    script = GetScriptForDestination(extPubKey.pubkey.GetID());
    if (HaveWatchOnly(script))
        RemoveWatchOnly(script);
    script = GetScriptForRawPubKey(extPubKey.pubkey);
    if (HaveWatchOnly(script))
        RemoveWatchOnly(script);

    if (!fFileBacked)
        return true;

    return CWalletDB(strWalletFile).WriteHDPubKey(hdPubKey, mapKeyMetadata[extPubKey.pubkey.GetID()]);
}

bool CWallet::AddKeyPubKey(const CKey& secret, const CPubKey &pubkey)
{
    AssertLockHeld(cs_wallet); // mapKeyMetadata
    if (!CCryptoKeyStore::AddKeyPubKey(secret, pubkey))
        return false;

    // check if we need to remove from watch-only
    CScript script;
    script = GetScriptForDestination(pubkey.GetID());
    if (HaveWatchOnly(script))
        RemoveWatchOnly(script);
    script = GetScriptForRawPubKey(pubkey);
    if (HaveWatchOnly(script))
        RemoveWatchOnly(script);

    if (!fFileBacked)
        return true;
    if (!IsCrypted()) {
        return CWalletDB(strWalletFile).WriteKey(pubkey,
                                                 secret.GetPrivKey(),
                                                 mapKeyMetadata[pubkey.GetID()]);
    }
    return true;
}

bool CWallet::AddCryptedKey(const CPubKey &vchPubKey,
                            const std::vector<unsigned char> &vchCryptedSecret)
{
    if (!CCryptoKeyStore::AddCryptedKey(vchPubKey, vchCryptedSecret))
        return false;
    if (!fFileBacked)
        return true;
    {
        LOCK(cs_wallet);
        if (pwalletdbEncryption)
            return pwalletdbEncryption->WriteCryptedKey(vchPubKey,
                                                        vchCryptedSecret,
                                                        mapKeyMetadata[vchPubKey.GetID()]);
        else
            return CWalletDB(strWalletFile).WriteCryptedKey(vchPubKey,
                                                            vchCryptedSecret,
                                                            mapKeyMetadata[vchPubKey.GetID()]);
    }
    return false;
}

<<<<<<< HEAD
bool CWallet::AddCryptedSpendingKey(const libzcash::PaymentAddress &address,
                                    const libzcash::ReceivingKey &rk,
                                    const std::vector<unsigned char> &vchCryptedSecret)
{
    if (!CCryptoKeyStore::AddCryptedSpendingKey(address, rk, vchCryptedSecret))
        return false;
    if (!fFileBacked)
        return true;
    {
        LOCK(cs_wallet);
        if (pwalletdbEncryption) {
            return pwalletdbEncryption->WriteCryptedZKey(address,
                                                         rk,
                                                         vchCryptedSecret,
                                                         mapZKeyMetadata[address]);
        } else {
            return CWalletDB(strWalletFile).WriteCryptedZKey(address,
                                                             rk,
                                                             vchCryptedSecret,
                                                             mapZKeyMetadata[address]);
        }
    }
    return false;
}

bool CWallet::LoadKeyMetadata(const CPubKey &pubkey, const CKeyMetadata &meta)
=======
bool CWallet::LoadKeyMetadata(const CTxDestination& keyID, const CKeyMetadata &meta)
>>>>>>> 855ac356
{
    AssertLockHeld(cs_wallet); // mapKeyMetadata
    UpdateTimeFirstKey(meta.nCreateTime);
    mapKeyMetadata[keyID] = meta;
    return true;
}

bool CWallet::LoadZKeyMetadata(const PaymentAddress &addr, const CKeyMetadata &meta)
{
    AssertLockHeld(cs_wallet); // mapZKeyMetadata
    mapZKeyMetadata[addr] = meta;
    return true;
}

bool CWallet::LoadCryptedKey(const CPubKey &vchPubKey, const std::vector<unsigned char> &vchCryptedSecret)
{
    return CCryptoKeyStore::AddCryptedKey(vchPubKey, vchCryptedSecret);
}

<<<<<<< HEAD
bool CWallet::LoadCryptedZKey(const libzcash::PaymentAddress &addr, const libzcash::ReceivingKey &rk, const std::vector<unsigned char> &vchCryptedSecret)
{
    return CCryptoKeyStore::AddCryptedSpendingKey(addr, rk, vchCryptedSecret);
}

bool CWallet::LoadZKey(const libzcash::SpendingKey &key)
{
    return CCryptoKeyStore::AddSpendingKey(key);
}

bool CWallet::AddViewingKey(const libzcash::ViewingKey &vk)
{
    if (!CCryptoKeyStore::AddViewingKey(vk)) {
        return false;
    }
    nTimeFirstKey = 1; // No birthday information for viewing keys.
    if (!fFileBacked) {
        return true;
    }
    return CWalletDB(strWalletFile).WriteViewingKey(vk);
}

bool CWallet::RemoveViewingKey(const libzcash::ViewingKey &vk)
{
    AssertLockHeld(cs_wallet);
    if (!CCryptoKeyStore::RemoveViewingKey(vk)) {
        return false;
    }
    if (fFileBacked) {
        if (!CWalletDB(strWalletFile).EraseViewingKey(vk)) {
            return false;
        }
    }

    return true;
}

bool CWallet::LoadViewingKey(const libzcash::ViewingKey &vk)
{
    return CCryptoKeyStore::AddViewingKey(vk);
=======
void CWallet::UpdateTimeFirstKey(int64_t nCreateTime)
{
    AssertLockHeld(cs_wallet);
    if (nCreateTime <= 1) {
        // Cannot determine birthday information, so set the wallet birthday to
        // the beginning of time.
        nTimeFirstKey = 1;
    } else if (!nTimeFirstKey || nCreateTime < nTimeFirstKey) {
        nTimeFirstKey = nCreateTime;
    }
>>>>>>> 855ac356
}

bool CWallet::AddCScript(const CScript& redeemScript)
{
    if (!CCryptoKeyStore::AddCScript(redeemScript))
        return false;
    if (!fFileBacked)
        return true;
    return CWalletDB(strWalletFile).WriteCScript(Hash160(redeemScript), redeemScript);
}

bool CWallet::LoadCScript(const CScript& redeemScript)
{
    /* A sanity check was added in pull #3843 to avoid adding redeemScripts
     * that never can be redeemed. However, old wallets may still contain
     * these. Do not add them to the wallet and warn. */
    if (redeemScript.size() > MAX_SCRIPT_ELEMENT_SIZE)
    {
        std::string strAddr = CBitcoinAddress(CScriptID(redeemScript)).ToString();
        LogPrintf("%s: Warning: This wallet contains a redeemScript of size %i which exceeds maximum size %i thus can never be redeemed. Do not use address %s.\n",
            __func__, redeemScript.size(), MAX_SCRIPT_ELEMENT_SIZE, strAddr);
        return true;
    }

    return CCryptoKeyStore::AddCScript(redeemScript);
}

bool CWallet::AddWatchOnly(const CScript& dest)
{
    if (!CCryptoKeyStore::AddWatchOnly(dest))
        return false;
    const CKeyMetadata& meta = mapKeyMetadata[CScriptID(dest)];
    UpdateTimeFirstKey(meta.nCreateTime);
    NotifyWatchonlyChanged(true);
    if (!fFileBacked)
        return true;
    return CWalletDB(strWalletFile).WriteWatchOnly(dest, meta);
}

bool CWallet::AddWatchOnly(const CScript& dest, int64_t nCreateTime)
{
    mapKeyMetadata[CScriptID(dest)].nCreateTime = nCreateTime;
    return AddWatchOnly(dest);
}

bool CWallet::RemoveWatchOnly(const CScript &dest)
{
    AssertLockHeld(cs_wallet);
    if (!CCryptoKeyStore::RemoveWatchOnly(dest))
        return false;
    if (!HaveWatchOnly())
        NotifyWatchonlyChanged(false);
    if (fFileBacked)
        if (!CWalletDB(strWalletFile).EraseWatchOnly(dest))
            return false;

    return true;
}

bool CWallet::LoadWatchOnly(const CScript &dest)
{
    return CCryptoKeyStore::AddWatchOnly(dest);
}

bool CWallet::Unlock(const SecureString& strWalletPassphrase, bool fForMixingOnly)
{
    SecureString strWalletPassphraseFinal;

    if (!IsLocked()) // was already fully unlocked, not only for mixing
        return true;

    // Verify KeePassIntegration
    if (strWalletPassphrase == "keepass" && GetBoolArg("-keepass", false)) {
        try {
            strWalletPassphraseFinal = keePassInt.retrievePassphrase();
        } catch (std::exception& e) {
            LogPrintf("CWallet::Unlock could not retrieve passphrase from KeePass: Error: %s\n", e.what());
            return false;
        }
    } else {
        strWalletPassphraseFinal = strWalletPassphrase;
    }

    CCrypter crypter;
    CKeyingMaterial vMasterKey;

    {
        LOCK(cs_wallet);
        BOOST_FOREACH(const MasterKeyMap::value_type& pMasterKey, mapMasterKeys)
        {
            if (!crypter.SetKeyFromPassphrase(strWalletPassphraseFinal, pMasterKey.second.vchSalt, pMasterKey.second.nDeriveIterations, pMasterKey.second.nDerivationMethod))
                return false;
            if (!crypter.Decrypt(pMasterKey.second.vchCryptedKey, vMasterKey))
                continue; // try another master key
            if (CCryptoKeyStore::Unlock(vMasterKey, fForMixingOnly)) {
                if(nWalletBackups == -2) {
                    TopUpKeyPool();
                    LogPrintf("Keypool replenished, re-initializing automatic backups.\n");
                    nWalletBackups = GetArg("-createwalletbackups", 10);
                }
                return true;
            }
        }
    }
    return false;
}

bool CWallet::ChangeWalletPassphrase(const SecureString& strOldWalletPassphrase, const SecureString& strNewWalletPassphrase)
{
    bool fWasLocked = IsLocked(true);
    bool bUseKeePass = false;

    SecureString strOldWalletPassphraseFinal;

    // Verify KeePassIntegration
    if(strOldWalletPassphrase == "keepass" && GetBoolArg("-keepass", false)) {
        bUseKeePass = true;
        try {
            strOldWalletPassphraseFinal = keePassInt.retrievePassphrase();
        } catch (std::exception& e) {
            LogPrintf("CWallet::ChangeWalletPassphrase -- could not retrieve passphrase from KeePass: Error: %s\n", e.what());
            return false;
        }
    } else {
        strOldWalletPassphraseFinal = strOldWalletPassphrase;
    }

    {
        LOCK(cs_wallet);
        Lock();

        CCrypter crypter;
        CKeyingMaterial vMasterKey;
        BOOST_FOREACH(MasterKeyMap::value_type& pMasterKey, mapMasterKeys)
        {
            if(!crypter.SetKeyFromPassphrase(strOldWalletPassphraseFinal, pMasterKey.second.vchSalt, pMasterKey.second.nDeriveIterations, pMasterKey.second.nDerivationMethod))
                return false;
            if (!crypter.Decrypt(pMasterKey.second.vchCryptedKey, vMasterKey))
                return false;
            if (CCryptoKeyStore::Unlock(vMasterKey))
            {
                int64_t nStartTime = GetTimeMillis();
                crypter.SetKeyFromPassphrase(strNewWalletPassphrase, pMasterKey.second.vchSalt, pMasterKey.second.nDeriveIterations, pMasterKey.second.nDerivationMethod);
                pMasterKey.second.nDeriveIterations = pMasterKey.second.nDeriveIterations * (100 / ((double)(GetTimeMillis() - nStartTime)));

                nStartTime = GetTimeMillis();
                crypter.SetKeyFromPassphrase(strNewWalletPassphrase, pMasterKey.second.vchSalt, pMasterKey.second.nDeriveIterations, pMasterKey.second.nDerivationMethod);
                pMasterKey.second.nDeriveIterations = (pMasterKey.second.nDeriveIterations + pMasterKey.second.nDeriveIterations * 100 / ((double)(GetTimeMillis() - nStartTime))) / 2;

                if (pMasterKey.second.nDeriveIterations < 25000)
                    pMasterKey.second.nDeriveIterations = 25000;

                LogPrintf("Wallet passphrase changed to an nDeriveIterations of %i\n", pMasterKey.second.nDeriveIterations);

                if (!crypter.SetKeyFromPassphrase(strNewWalletPassphrase, pMasterKey.second.vchSalt, pMasterKey.second.nDeriveIterations, pMasterKey.second.nDerivationMethod))
                    return false;
                if (!crypter.Encrypt(vMasterKey, pMasterKey.second.vchCryptedKey))
                    return false;
                CWalletDB(strWalletFile).WriteMasterKey(pMasterKey.first, pMasterKey.second);
                if (fWasLocked)
                    Lock();

                // Update KeePass if necessary
                if(bUseKeePass) {
                    LogPrintf("CWallet::ChangeWalletPassphrase -- Updating KeePass with new passphrase");
                    try {
                        keePassInt.updatePassphrase(strNewWalletPassphrase);
                    } catch (std::exception& e) {
                        LogPrintf("CWallet::ChangeWalletPassphrase -- could not update passphrase in KeePass: Error: %s\n", e.what());
                        return false;
                    }
                }

                return true;
            }
        }
    }

    return false;
}

void CWallet::ChainTip(const CBlockIndex *pindex, const CBlock *pblock,
                       ZCIncrementalMerkleTree tree, bool added)
{
#ifdef DTG
    debugMapWallet("entering chainTip() ...");
#endif
    if (added) {
        IncrementNoteWitnesses(pindex, pblock, tree);
    } else {
        DecrementNoteWitnesses(pindex);
    }
#ifdef DTG
    debugMapWallet("... exiting chainTip()");
#endif
}


void CWallet::SetBestChain(const CBlockLocator& loc)
{
    CWalletDB walletdb(strWalletFile);
    walletdb.WriteBestBlock(loc);
    SetBestChainINTERNAL(walletdb, loc);
}

bool CWallet::SetMinVersion(enum WalletFeature nVersion, CWalletDB* pwalletdbIn, bool fExplicit)
{
    LOCK(cs_wallet); // nWalletVersion
    if (nWalletVersion >= nVersion)
        return true;

    // when doing an explicit upgrade, if we pass the max version permitted, upgrade all the way
    if (fExplicit && nVersion > nWalletMaxVersion)
            nVersion = FEATURE_LATEST;

    nWalletVersion = nVersion;

    if (nVersion > nWalletMaxVersion)
        nWalletMaxVersion = nVersion;

    if (fFileBacked)
    {
        CWalletDB* pwalletdb = pwalletdbIn ? pwalletdbIn : new CWalletDB(strWalletFile);
        if (nWalletVersion > 40000)
            pwalletdb->WriteMinVersion(nWalletVersion);
        if (!pwalletdbIn)
            delete pwalletdb;
    }

    return true;
}

bool CWallet::SetMaxVersion(int nVersion)
{
    LOCK(cs_wallet); // nWalletVersion, nWalletMaxVersion
    // cannot downgrade below current version
    if (nWalletVersion > nVersion)
        return false;

    nWalletMaxVersion = nVersion;

    return true;
}

std::set<uint256> CWallet::GetConflicts(const uint256& txid) const
{
    std::set<uint256> result;
    AssertLockHeld(cs_wallet);

    std::map<uint256, CWalletTx>::const_iterator it = mapWallet.find(txid);
    if (it == mapWallet.end())
        return result;
    const CWalletTx& wtx = it->second;

    std::pair<TxSpends::const_iterator, TxSpends::const_iterator> range;

    BOOST_FOREACH(const CTxIn& txin, wtx.tx->vin)
    {
        if (mapTxSpends.count(txin.prevout) <= 1)
            continue;  // No conflict if zero or one spends
        range = mapTxSpends.equal_range(txin.prevout);
        for (TxSpends::const_iterator _it = range.first; _it != range.second; ++_it)
            result.insert(_it->second);
    }

    std::pair<TxNullifiers::const_iterator, TxNullifiers::const_iterator> range_n;

    for (const JSDescription& jsdesc : wtx.vjoinsplit) {
        for (const uint256& nullifier : jsdesc.nullifiers) {
            if (mapTxNullifiers.count(nullifier) <= 1) {
                continue;  // No conflict if zero or one spends
            }
            range_n = mapTxNullifiers.equal_range(nullifier);
            for (TxNullifiers::const_iterator it = range_n.first; it != range_n.second; ++it) {
                result.insert(it->second);
            }
        }
    }

    return result;
}

void CWallet::Flush(bool shutdown)
{
    bitdb.Flush(shutdown);
}

bool CWallet::Verify()
{
    if (GetBoolArg("-disablewallet", DEFAULT_DISABLE_WALLET))
        return true;

    LogPrintf("Using BerkeleyDB version %s\n", DbEnv::version(0, 0, 0));
    std::string walletFile = GetArg("-wallet", DEFAULT_WALLET_DAT);

    LogPrintf("Using wallet %s\n", walletFile);
    uiInterface.InitMessage(_("Verifying wallet..."));

    // Wallet file must be a plain filename without a directory
    if (walletFile != boost::filesystem::basename(walletFile) + boost::filesystem::extension(walletFile))
        return InitError(strprintf(_("Wallet %s resides outside data directory %s"), walletFile, GetDataDir().string()));

    if (!bitdb.Open(GetDataDir()))
    {
        // try moving the database env out of the way
        boost::filesystem::path pathDatabase = GetDataDir() / "database";
        boost::filesystem::path pathDatabaseBak = GetDataDir() / strprintf("database.%d.bak", GetTime());
        try {
            boost::filesystem::rename(pathDatabase, pathDatabaseBak);
            LogPrintf("Moved old %s to %s. Retrying.\n", pathDatabase.string(), pathDatabaseBak.string());
        } catch (const boost::filesystem::filesystem_error&) {
            // failure is ok (well, not really, but it's not worse than what we started with)
        }

        // try again
        if (!bitdb.Open(GetDataDir())) {
            // if it still fails, it probably means we can't even create the database env
            return InitError(strprintf(_("Error initializing wallet database environment %s!"), GetDataDir()));
        }
    }

    if (GetBoolArg("-salvagewallet", false))
    {
        // Recover readable keypairs:
        if (!CWalletDB::Recover(bitdb, walletFile, true))
            return false;
    }

    if (boost::filesystem::exists(GetDataDir() / walletFile))
    {
        CDBEnv::VerifyResult r = bitdb.Verify(walletFile, CWalletDB::Recover);
        if (r == CDBEnv::RECOVER_OK)
        {
            InitWarning(strprintf(_("Warning: Wallet file corrupt, data salvaged!"
                                         " Original %s saved as %s in %s; if"
                                         " your balance or transactions are incorrect you should"
                                         " restore from a backup."),
                walletFile, "wallet.{timestamp}.bak", GetDataDir()));
        }
        if (r == CDBEnv::RECOVER_FAIL)
            return InitError(strprintf(_("%s corrupt, salvage failed"), walletFile));
    }

    return true;
}

<<<<<<< HEAD
template <class T>
void CWallet::SyncMetaData(pair<typename TxSpendMap<T>::iterator, typename TxSpendMap<T>::iterator> range)
=======
void CWallet::SyncMetaData(std::pair<TxSpends::iterator, TxSpends::iterator> range)
>>>>>>> 855ac356
{
    // We want all the wallet transactions in range to have the same metadata as
    // the oldest (smallest nOrderPos).
    // So: find smallest nOrderPos:

    int nMinOrderPos = std::numeric_limits<int>::max();
    const CWalletTx* copyFrom = NULL;
    for (typename TxSpendMap<T>::iterator it = range.first; it != range.second; ++it)
    {
        const uint256& hash = it->second;
        int n = mapWallet[hash].nOrderPos;
        if (n < nMinOrderPos)
        {
            nMinOrderPos = n;
            copyFrom = &mapWallet[hash];
        }
    }
    // Now copy data from copyFrom to rest:
    for (typename TxSpendMap<T>::iterator it = range.first; it != range.second; ++it)
    {
        const uint256& hash = it->second;
        CWalletTx* copyTo = &mapWallet[hash];
        if (copyFrom == copyTo) continue;
        if (!copyFrom->IsEquivalentTo(*copyTo)) continue;
        copyTo->mapValue = copyFrom->mapValue;
        // mapNoteData not copied on purpose
        // (it is always set correctly for each CWalletTx)
        copyTo->vOrderForm = copyFrom->vOrderForm;
        // fTimeReceivedIsTxTime not copied on purpose
        // nTimeReceived not copied on purpose
        copyTo->nTimeSmart = copyFrom->nTimeSmart;
        copyTo->fFromMe = copyFrom->fFromMe;
        copyTo->strFromAccount = copyFrom->strFromAccount;
        // nOrderPos not copied on purpose
        // cached members not copied on purpose
    }
}

/**
 * Outpoint is spent if any non-conflicted transaction
 * spends it:
 */
bool CWallet::IsSpent(const uint256& hash, unsigned int n) const
{
    const COutPoint outpoint(hash, n);
    std::pair<TxSpends::const_iterator, TxSpends::const_iterator> range;
    range = mapTxSpends.equal_range(outpoint);

    for (TxSpends::const_iterator it = range.first; it != range.second; ++it)
    {
        const uint256& wtxid = it->second;
        std::map<uint256, CWalletTx>::const_iterator mit = mapWallet.find(wtxid);
        if (mit != mapWallet.end()) {
            int depth = mit->second.GetDepthInMainChain();
            if (depth > 0  || (depth == 0 && !mit->second.isAbandoned()))
                return true; // Spent
        }
    }
    return false;
}

/**
 * Note is spent if any non-conflicted transaction
 * spends it:
 */
bool CWallet::IsSpent(const uint256& nullifier) const
{
    pair<TxNullifiers::const_iterator, TxNullifiers::const_iterator> range;
    range = mapTxNullifiers.equal_range(nullifier);

    for (TxNullifiers::const_iterator it = range.first; it != range.second; ++it) {
        const uint256& wtxid = it->second;
        std::map<uint256, CWalletTx>::const_iterator mit = mapWallet.find(wtxid);
        if (mit != mapWallet.end() && mit->second.GetDepthInMainChain() >= 0) {
            return true; // Spent
        }
    }
    return false;
}


void CWallet::AddToSpends(const COutPoint& outpoint, const uint256& wtxid)
{
    mapTxSpends.insert(std::make_pair(outpoint, wtxid));
    setWalletUTXO.erase(outpoint);

    std::pair<TxSpends::iterator, TxSpends::iterator> range;
    range = mapTxSpends.equal_range(outpoint);
    SyncMetaData<COutPoint>(range);
}

void CWallet::AddToSpends(const uint256& nullifier, const uint256& wtxid)
{
    mapTxNullifiers.insert(make_pair(nullifier, wtxid));

    pair<TxNullifiers::iterator, TxNullifiers::iterator> range;
    range = mapTxNullifiers.equal_range(nullifier);
    SyncMetaData<uint256>(range);
}

void CWallet::AddToSpends(const uint256& wtxid)
{
    assert(mapWallet.count(wtxid));
    CWalletTx& thisTx = mapWallet[wtxid];
    if (thisTx.IsCoinBase()) // Coinbases don't spend anything!
        return;

<<<<<<< HEAD
    BOOST_FOREACH(const CTxIn& txin, thisTx.vin) {
=======
    BOOST_FOREACH(const CTxIn& txin, thisTx.tx->vin)
>>>>>>> 855ac356
        AddToSpends(txin.prevout, wtxid);
    }
    for (const JSDescription& jsdesc : thisTx.vjoinsplit) {
        for (const uint256& nullifier : jsdesc.nullifiers) {
            AddToSpends(nullifier, wtxid);
        }
    }

}

void CWallet::ClearNoteWitnessCache()
{
    LOCK(cs_wallet);
    for (std::pair<const uint256, CWalletTx>& wtxItem : mapWallet) {
        for (mapNoteData_t::value_type& item : wtxItem.second.mapNoteData) {
            item.second.witnesses.clear();
            item.second.witnessHeight = -1;
        }
    }
    nWitnessCacheSize = 0;
}

void CWallet::IncrementNoteWitnesses(const CBlockIndex* pindex,
                                     const CBlock* pblockIn,
                                     ZCIncrementalMerkleTree& tree)
{
    const CChainParams& chainParams = Params();
    {
        LOCK(cs_wallet);
        for (std::pair<const uint256, CWalletTx>& wtxItem : mapWallet) {
            for (mapNoteData_t::value_type& item : wtxItem.second.mapNoteData) {
                CNoteData* nd = &(item.second);
                // Only increment witnesses that are behind the current height
                if (nd->witnessHeight < pindex->nHeight) {
                    // Check the validity of the cache
                    // The only time a note witnessed above the current height
                    // would be invalid here is during a reindex when blocks
                    // have been decremented, and we are incrementing the blocks
                    // immediately after.
                    assert(nWitnessCacheSize >= nd->witnesses.size());
                    // Witnesses being incremented should always be either -1
                    // (never incremented or decremented) or one below pindex
                    assert((nd->witnessHeight == -1) ||
                           (nd->witnessHeight == pindex->nHeight - 1));
                    // Copy the witness for the previous block if we have one
                    if (nd->witnesses.size() > 0) {
                        nd->witnesses.push_front(nd->witnesses.front());
                    }
                    if (nd->witnesses.size() > WITNESS_CACHE_SIZE) {
                        nd->witnesses.pop_back();
                    }
                }
            }
        }
        if (nWitnessCacheSize < WITNESS_CACHE_SIZE) {
            nWitnessCacheSize += 1;
        }

        const CBlock* pblock {pblockIn};
        CBlock block;
        if (!pblock) {
            ReadBlockFromDisk(block, pindex, Params().GetConsensus());
            pblock = &block;
        }

        for (const CTransaction& tx : pblock->vtx) {
            auto hash = tx.GetHash();
            bool txIsOurs = mapWallet.count(hash);
            for (size_t i = 0; i < tx.vjoinsplit.size(); i++) {
                const JSDescription& jsdesc = tx.vjoinsplit[i];
                for (uint8_t j = 0; j < jsdesc.commitments.size(); j++) {
                    const uint256& note_commitment = jsdesc.commitments[j];
                    tree.append(note_commitment);

                    // Increment existing witnesses
                    for (std::pair<const uint256, CWalletTx>& wtxItem : mapWallet) {
                        for (mapNoteData_t::value_type& item : wtxItem.second.mapNoteData) {
                            CNoteData* nd = &(item.second);
                            if (nd->witnessHeight < pindex->nHeight &&
                                    nd->witnesses.size() > 0) {
                                // Check the validity of the cache
                                // See earlier comment about validity.
                                assert(nWitnessCacheSize >= nd->witnesses.size());
                                nd->witnesses.front().append(note_commitment);
                            }
                        }
                    }

                    // If this is our note, witness it
                    if (txIsOurs) {
                        JSOutPoint jsoutpt {hash, i, j};
                        if (mapWallet[hash].mapNoteData.count(jsoutpt) &&
                                mapWallet[hash].mapNoteData[jsoutpt].witnessHeight < pindex->nHeight) {
                            CNoteData* nd = &(mapWallet[hash].mapNoteData[jsoutpt]);
                            if (nd->witnesses.size() > 0) {
                                // We think this can happen because we write out the
                                // witness cache state after every block increment or
                                // decrement, but the block index itself is written in
                                // batches. So if the node crashes in between these two
                                // operations, it is possible for IncrementNoteWitnesses
                                // to be called again on previously-cached blocks. This
                                // doesn't affect existing cached notes because of the
                                // CNoteData::witnessHeight checks. See #1378 for details.
                                LogPrintf("Inconsistent witness cache state found for %s\n- Cache size: %d\n- Top (height %d): %s\n- New (height %d): %s\n",
                                          jsoutpt.ToString(), nd->witnesses.size(),
                                          nd->witnessHeight,
                                          nd->witnesses.front().root().GetHex(),
                                          pindex->nHeight,
                                          tree.witness().root().GetHex());
                                nd->witnesses.clear();
                            }
                            nd->witnesses.push_front(tree.witness());
                            // Set height to one less than pindex so it gets incremented
                            nd->witnessHeight = pindex->nHeight - 1;
                            // Check the validity of the cache
                            assert(nWitnessCacheSize >= nd->witnesses.size());
                        }
                    }
                }
            }
        }

        // Update witness heights
        for (std::pair<const uint256, CWalletTx>& wtxItem : mapWallet) {
            for (mapNoteData_t::value_type& item : wtxItem.second.mapNoteData) {
                CNoteData* nd = &(item.second);
                if (nd->witnessHeight < pindex->nHeight) {
                    nd->witnessHeight = pindex->nHeight;
                    // Check the validity of the cache
                    // See earlier comment about validity.
                    assert(nWitnessCacheSize >= nd->witnesses.size());
                }
            }
        }

        // For performance reasons, we write out the witness cache in
        // CWallet::SetBestChain() (which also ensures that overall consistency
        // of the wallet.dat is maintained).
    }
}

void CWallet::DecrementNoteWitnesses(const CBlockIndex* pindex)
{
    {
        LOCK(cs_wallet);
        for (std::pair<const uint256, CWalletTx>& wtxItem : mapWallet) {
            for (mapNoteData_t::value_type& item : wtxItem.second.mapNoteData) {
                CNoteData* nd = &(item.second);
                // Only increment witnesses that are not above the current height
                if (nd->witnessHeight <= pindex->nHeight) {
                    // Check the validity of the cache
                    // See comment below (this would be invalid if there was a
                    // prior decrement).
                    assert(nWitnessCacheSize >= nd->witnesses.size());
                    // Witnesses being decremented should always be either -1
                    // (never incremented or decremented) or equal to pindex
                    assert((nd->witnessHeight == -1) ||
                           (nd->witnessHeight == pindex->nHeight));
                    if (nd->witnesses.size() > 0) {
                        nd->witnesses.pop_front();
                    }
                    // pindex is the block being removed, so the new witness cache
                    // height is one below it.
                    nd->witnessHeight = pindex->nHeight - 1;
                }
            }
        }
        nWitnessCacheSize -= 1;
        for (std::pair<const uint256, CWalletTx>& wtxItem : mapWallet) {
            for (mapNoteData_t::value_type& item : wtxItem.second.mapNoteData) {
                CNoteData* nd = &(item.second);
                // Check the validity of the cache
                // Technically if there are notes witnessed above the current
                // height, their cache will now be invalid (relative to the new
                // value of nWitnessCacheSize). However, this would only occur
                // during a reindex, and by the time the reindex reaches the tip
                // of the chain again, the existing witness caches will be valid
                // again.
                // We don't set nWitnessCacheSize to zero at the start of the
                // reindex because the on-disk blocks had already resulted in a
                // chain that didn't trigger the assertion below.
                if (nd->witnessHeight < pindex->nHeight) {
                    assert(nWitnessCacheSize >= nd->witnesses.size());
                }
            }
        }
        // TODO: If nWitnessCache is zero, we need to regenerate the caches (#1302)
        assert(nWitnessCacheSize > 0);

        // For performance reasons, we write out the witness cache in
        // CWallet::SetBestChain() (which also ensures that overall consistency
        // of the wallet.dat is maintained).
    }
}


bool CWallet::EncryptWallet(const SecureString& strWalletPassphrase)
{
    if (IsCrypted())
        return false;

    CKeyingMaterial vMasterKey;

    vMasterKey.resize(WALLET_CRYPTO_KEY_SIZE);
    GetStrongRandBytes(&vMasterKey[0], WALLET_CRYPTO_KEY_SIZE);

    CMasterKey kMasterKey;

    kMasterKey.vchSalt.resize(WALLET_CRYPTO_SALT_SIZE);
    GetStrongRandBytes(&kMasterKey.vchSalt[0], WALLET_CRYPTO_SALT_SIZE);

    CCrypter crypter;
    int64_t nStartTime = GetTimeMillis();
    crypter.SetKeyFromPassphrase(strWalletPassphrase, kMasterKey.vchSalt, 25000, kMasterKey.nDerivationMethod);
    kMasterKey.nDeriveIterations = 2500000 / ((double)(GetTimeMillis() - nStartTime));

    nStartTime = GetTimeMillis();
    crypter.SetKeyFromPassphrase(strWalletPassphrase, kMasterKey.vchSalt, kMasterKey.nDeriveIterations, kMasterKey.nDerivationMethod);
    kMasterKey.nDeriveIterations = (kMasterKey.nDeriveIterations + kMasterKey.nDeriveIterations * 100 / ((double)(GetTimeMillis() - nStartTime))) / 2;

    if (kMasterKey.nDeriveIterations < 25000)
        kMasterKey.nDeriveIterations = 25000;

    LogPrintf("Encrypting Wallet with an nDeriveIterations of %i\n", kMasterKey.nDeriveIterations);

    if (!crypter.SetKeyFromPassphrase(strWalletPassphrase, kMasterKey.vchSalt, kMasterKey.nDeriveIterations, kMasterKey.nDerivationMethod))
        return false;
    if (!crypter.Encrypt(vMasterKey, kMasterKey.vchCryptedKey))
        return false;

    {
        LOCK(cs_wallet);
        mapMasterKeys[++nMasterKeyMaxID] = kMasterKey;
        if (fFileBacked)
        {
            assert(!pwalletdbEncryption);
            pwalletdbEncryption = new CWalletDB(strWalletFile);
            if (!pwalletdbEncryption->TxnBegin()) {
                delete pwalletdbEncryption;
                pwalletdbEncryption = NULL;
                return false;
            }
            pwalletdbEncryption->WriteMasterKey(nMasterKeyMaxID, kMasterKey);
        }

        // must get current HD chain before EncryptKeys
        CHDChain hdChainCurrent;
        GetHDChain(hdChainCurrent);

        if (!EncryptKeys(vMasterKey))
        {
            if (fFileBacked) {
                pwalletdbEncryption->TxnAbort();
                delete pwalletdbEncryption;
            }
            // We now probably have half of our keys encrypted in memory, and half not...
            // die and let the user reload the unencrypted wallet.
            assert(false);
        }

        if (!hdChainCurrent.IsNull()) {
            assert(EncryptHDChain(vMasterKey));

            CHDChain hdChainCrypted;
            assert(GetHDChain(hdChainCrypted));

            DBG(
                printf("EncryptWallet -- current seed: '%s'\n", HexStr(hdChainCurrent.GetSeed()).c_str());
                printf("EncryptWallet -- crypted seed: '%s'\n", HexStr(hdChainCrypted.GetSeed()).c_str());
            );

            // ids should match, seed hashes should not
            assert(hdChainCurrent.GetID() == hdChainCrypted.GetID());
            assert(hdChainCurrent.GetSeedHash() != hdChainCrypted.GetSeedHash());

            assert(SetCryptedHDChain(hdChainCrypted, false));
        }

        // Encryption was introduced in version 0.4.0
        SetMinVersion(FEATURE_WALLETCRYPT, pwalletdbEncryption, true);

        if (fFileBacked)
        {
            if (!pwalletdbEncryption->TxnCommit()) {
                delete pwalletdbEncryption;
                // We now have keys encrypted in memory, but not on disk...
                // die to avoid confusion and let the user reload the unencrypted wallet.
                assert(false);
            }

            delete pwalletdbEncryption;
            pwalletdbEncryption = NULL;
        }

        Lock();
        Unlock(strWalletPassphrase);

        // if we are not using HD, generate new keypool
        if(IsHDEnabled()) {
            TopUpKeyPool();
        }
        else {
            NewKeyPool();
        }

        Lock();

        // Need to completely rewrite the wallet file; if we don't, bdb might keep
        // bits of the unencrypted private key in slack space in the database file.
        CDB::Rewrite(strWalletFile);

        // Update KeePass if necessary
        if(GetBoolArg("-keepass", false)) {
            LogPrintf("CWallet::EncryptWallet -- Updating KeePass with new passphrase");
            try {
                keePassInt.updatePassphrase(strWalletPassphrase);
            } catch (std::exception& e) {
                LogPrintf("CWallet::EncryptWallet -- could not update passphrase in KeePass: Error: %s\n", e.what());
            }
        }

    }
    NotifyStatusChanged(this);

    return true;
}

DBErrors CWallet::ReorderTransactions()
{
    LOCK(cs_wallet);
    CWalletDB walletdb(strWalletFile);

    // Old wallets didn't have any defined order for transactions
    // Probably a bad idea to change the output of this

    // First: get all CWalletTx and CAccountingEntry into a sorted-by-time multimap.
    typedef std::pair<CWalletTx*, CAccountingEntry*> TxPair;
    typedef std::multimap<int64_t, TxPair > TxItems;
    TxItems txByTime;

    for (std::map<uint256, CWalletTx>::iterator it = mapWallet.begin(); it != mapWallet.end(); ++it)
    {
        CWalletTx* wtx = &((*it).second);
        txByTime.insert(std::make_pair(wtx->nTimeReceived, TxPair(wtx, (CAccountingEntry*)0)));
    }
    std::list<CAccountingEntry> acentries;
    walletdb.ListAccountCreditDebit("", acentries);
    BOOST_FOREACH(CAccountingEntry& entry, acentries)
    {
        txByTime.insert(std::make_pair(entry.nTime, TxPair((CWalletTx*)0, &entry)));
    }

    nOrderPosNext = 0;
    std::vector<int64_t> nOrderPosOffsets;
    for (TxItems::iterator it = txByTime.begin(); it != txByTime.end(); ++it)
    {
        CWalletTx *const pwtx = (*it).second.first;
        CAccountingEntry *const pacentry = (*it).second.second;
        int64_t& nOrderPos = (pwtx != 0) ? pwtx->nOrderPos : pacentry->nOrderPos;

        if (nOrderPos == -1)
        {
            nOrderPos = nOrderPosNext++;
            nOrderPosOffsets.push_back(nOrderPos);

            if (pwtx)
            {
                if (!walletdb.WriteTx(*pwtx))
                    return DB_LOAD_FAIL;
            }
            else
                if (!walletdb.WriteAccountingEntry(pacentry->nEntryNo, *pacentry))
                    return DB_LOAD_FAIL;
        }
        else
        {
            int64_t nOrderPosOff = 0;
            BOOST_FOREACH(const int64_t& nOffsetStart, nOrderPosOffsets)
            {
                if (nOrderPos >= nOffsetStart)
                    ++nOrderPosOff;
            }
            nOrderPos += nOrderPosOff;
            nOrderPosNext = std::max(nOrderPosNext, nOrderPos + 1);

            if (!nOrderPosOff)
                continue;

            // Since we're changing the order, write it back
            if (pwtx)
            {
                if (!walletdb.WriteTx(*pwtx))
                    return DB_LOAD_FAIL;
            }
            else
                if (!walletdb.WriteAccountingEntry(pacentry->nEntryNo, *pacentry))
                    return DB_LOAD_FAIL;
        }
    }
    walletdb.WriteOrderPosNext(nOrderPosNext);

    return DB_LOAD_OK;
}

int64_t CWallet::IncOrderPosNext(CWalletDB *pwalletdb)
{
    AssertLockHeld(cs_wallet); // nOrderPosNext
    int64_t nRet = nOrderPosNext++;
    if (pwalletdb) {
        pwalletdb->WriteOrderPosNext(nOrderPosNext);
    } else {
        CWalletDB(strWalletFile).WriteOrderPosNext(nOrderPosNext);
    }
    return nRet;
}

<<<<<<< HEAD
CWallet::TxItems CWallet::OrderedTxItems(std::list<CAccountingEntry>& acentries, std::string strAccount)
{
    AssertLockHeld(cs_wallet); // mapWallet
    CWalletDB walletdb(strWalletFile);

    // First: get all CWalletTx and CAccountingEntry into a sorted-by-order multimap.
    TxItems txOrdered;

    // Note: maintaining indices in the database of (account,time) --> txid and (account, time) --> acentry
    // would make this much faster for applications that do this a lot.
    for (map<uint256, CWalletTx>::iterator it = mapWallet.begin(); it != mapWallet.end(); ++it)
    {
        CWalletTx* wtx = &((*it).second);
        txOrdered.insert(make_pair(wtx->nOrderPos, TxPair(wtx, (CAccountingEntry*)0)));
    }
    acentries.clear();
    walletdb.ListAccountCreditDebit(strAccount, acentries);
    BOOST_FOREACH(CAccountingEntry& entry, acentries)
    {
        txOrdered.insert(make_pair(entry.nOrderPos, TxPair((CWalletTx*)0, &entry)));
    }

    return txOrdered;
=======
bool CWallet::AccountMove(std::string strFrom, std::string strTo, CAmount nAmount, std::string strComment)
{
    CWalletDB walletdb(strWalletFile);
    if (!walletdb.TxnBegin())
        return false;

    int64_t nNow = GetAdjustedTime();

    // Debit
    CAccountingEntry debit;
    debit.nOrderPos = IncOrderPosNext(&walletdb);
    debit.strAccount = strFrom;
    debit.nCreditDebit = -nAmount;
    debit.nTime = nNow;
    debit.strOtherAccount = strTo;
    debit.strComment = strComment;
    AddAccountingEntry(debit, &walletdb);

    // Credit
    CAccountingEntry credit;
    credit.nOrderPos = IncOrderPosNext(&walletdb);
    credit.strAccount = strTo;
    credit.nCreditDebit = nAmount;
    credit.nTime = nNow;
    credit.strOtherAccount = strFrom;
    credit.strComment = strComment;
    AddAccountingEntry(credit, &walletdb);

    if (!walletdb.TxnCommit())
        return false;

    return true;
}

bool CWallet::GetAccountPubkey(CPubKey &pubKey, std::string strAccount, bool bForceNew)
{
    CWalletDB walletdb(strWalletFile);

    CAccount account;
    walletdb.ReadAccount(strAccount, account);

    if (!bForceNew) {
        if (!account.vchPubKey.IsValid())
            bForceNew = true;
        else {
            // Check if the current key has been used
            CScript scriptPubKey = GetScriptForDestination(account.vchPubKey.GetID());
            for (std::map<uint256, CWalletTx>::iterator it = mapWallet.begin();
                 it != mapWallet.end() && account.vchPubKey.IsValid();
                 ++it)
                BOOST_FOREACH(const CTxOut& txout, (*it).second.tx->vout)
                    if (txout.scriptPubKey == scriptPubKey) {
                        bForceNew = true;
                        break;
                    }
        }
    }

    // Generate a new key
    if (bForceNew) {
        if (!GetKeyFromPool(account.vchPubKey, false))
            return false;

        SetAddressBook(account.vchPubKey.GetID(), strAccount, "receive");
        walletdb.WriteAccount(strAccount, account);
    }

    pubKey = account.vchPubKey;

    return true;
>>>>>>> 855ac356
}

void CWallet::MarkDirty()
{
    {
        LOCK(cs_wallet);
        BOOST_FOREACH(PAIRTYPE(const uint256, CWalletTx)& item, mapWallet)
            item.second.MarkDirty();
    }

    fAnonymizableTallyCached = false;
    fAnonymizableTallyCachedNonDenom = false;
}

<<<<<<< HEAD

/**
 * Ensure that every note in the wallet (for which we possess a spending key)
 * has a cached nullifier.
 */
bool CWallet::UpdateNullifierNoteMap()
{
    {
        LOCK(cs_wallet);

        if (IsLocked())
            return false;

        ZCNoteDecryption dec;
        for (std::pair<const uint256, CWalletTx>& wtxItem : mapWallet) {
            for (mapNoteData_t::value_type& item : wtxItem.second.mapNoteData) {
                if (!item.second.nullifier) {
                    if (GetNoteDecryptor(item.second.address, dec)) {
                        auto i = item.first.js;
                        auto hSig = wtxItem.second.vjoinsplit[i].h_sig(
                            *pzcashParams, wtxItem.second.joinSplitPubKey);
                        item.second.nullifier = GetNoteNullifier(
                            wtxItem.second.vjoinsplit[i],
                            item.second.address,
                            dec,
                            hSig,
                            item.first.n);
                    }
                }
            }
            UpdateNullifierNoteMapWithTx(wtxItem.second);
        }
    }
    return true;
}

/**
 * Update mapNullifiersToNotes with the cached nullifiers in this tx.
 */
void CWallet::UpdateNullifierNoteMapWithTx(const CWalletTx& wtx)
{
    {
        LOCK(cs_wallet);
        for (const mapNoteData_t::value_type& item : wtx.mapNoteData) {
            if (item.second.nullifier) {
                mapNullifiersToNotes[*item.second.nullifier] = item.first;
            }
        }
    }
}


bool CWallet::AddToWallet(const CWalletTx& wtxIn, bool fFromLoadWallet, CWalletDB* pwalletdb)
=======
bool CWallet::AddToWallet(const CWalletTx& wtxIn, bool fFlushOnClose)
>>>>>>> 855ac356
{
    LOCK(cs_wallet);

    CWalletDB walletdb(strWalletFile, "r+", fFlushOnClose);

    uint256 hash = wtxIn.GetHash();

    // Inserts only if not already there, returns tx inserted or tx found
    std::pair<std::map<uint256, CWalletTx>::iterator, bool> ret = mapWallet.insert(std::make_pair(hash, wtxIn));
    CWalletTx& wtx = (*ret.first).second;
    wtx.BindWallet(this);
    bool fInsertedNew = ret.second;
    if (fInsertedNew)
    {
<<<<<<< HEAD
        LOCK(cs_wallet);
        // Inserts only if not already there, returns tx inserted or tx found
        pair<map<uint256, CWalletTx>::iterator, bool> ret = mapWallet.insert(make_pair(hash, wtxIn));
        CWalletTx& wtx = (*ret.first).second;
        wtx.BindWallet(this);
        UpdateNullifierNoteMapWithTx(wtx);
        bool fInsertedNew = ret.second;
        if (fInsertedNew)
        {
            wtx.nTimeReceived = GetAdjustedTime();
            wtx.nOrderPos = IncOrderPosNext(pwalletdb);
            wtxOrdered.insert(make_pair(wtx.nOrderPos, TxPair(&wtx, (CAccountingEntry*)0)));
=======
        wtx.nTimeReceived = GetAdjustedTime();
        wtx.nOrderPos = IncOrderPosNext(&walletdb);
        wtxOrdered.insert(std::make_pair(wtx.nOrderPos, TxPair(&wtx, (CAccountingEntry*)0)));
>>>>>>> 855ac356

        wtx.nTimeSmart = wtx.nTimeReceived;
        if (!wtxIn.hashUnset())
        {
            if (mapBlockIndex.count(wtxIn.hashBlock))
            {
                int64_t latestNow = wtx.nTimeReceived;
                int64_t latestEntry = 0;
                {
                    // Tolerate times up to the last timestamp in the wallet not more than 5 minutes into the future
                    int64_t latestTolerated = latestNow + 300;
                    const TxItems & txOrdered = wtxOrdered;
                    for (TxItems::const_reverse_iterator it = txOrdered.rbegin(); it != txOrdered.rend(); ++it)
                    {
<<<<<<< HEAD
                        // Tolerate times up to the last timestamp in the wallet not more than 5 minutes into the future
                        int64_t latestTolerated = latestNow + 300;
                        std::list<CAccountingEntry> acentries;
                        TxItems txOrdered = OrderedTxItems(acentries);
                        for (TxItems::const_reverse_iterator it = txOrdered.rbegin(); it != txOrdered.rend(); ++it)
=======
                        CWalletTx *const pwtx = (*it).second.first;
                        if (pwtx == &wtx)
                            continue;
                        CAccountingEntry *const pacentry = (*it).second.second;
                        int64_t nSmartTime;
                        if (pwtx)
>>>>>>> 855ac356
                        {
                            nSmartTime = pwtx->nTimeSmart;
                            if (!nSmartTime)
                                nSmartTime = pwtx->nTimeReceived;
                        }
                        else
                            nSmartTime = pacentry->nTime;
                        if (nSmartTime <= latestTolerated)
                        {
                            latestEntry = nSmartTime;
                            if (nSmartTime > latestNow)
                                latestNow = nSmartTime;
                            break;
                        }
                    }
                }

                int64_t blocktime = mapBlockIndex[wtxIn.hashBlock]->GetBlockTime();
                wtx.nTimeSmart = std::max(latestEntry, std::min(blocktime, latestNow));
            }
            else
                LogPrintf("AddToWallet(): found %s in block %s not in index\n",
                         wtxIn.GetHash().ToString(),
                         wtxIn.hashBlock.ToString());
        }
        AddToSpends(hash);
        for(unsigned int i = 0; i < wtx.tx->vout.size(); ++i) {
            if (IsMine(wtx.tx->vout[i]) && !IsSpent(hash, i)) {
                setWalletUTXO.insert(COutPoint(hash, i));
            }
        }
    }

    bool fUpdated = false;
    if (!fInsertedNew)
    {
        // Merge
        if (!wtxIn.hashUnset() && wtxIn.hashBlock != wtx.hashBlock)
        {
<<<<<<< HEAD
            // Merge
            if (!wtxIn.hashUnset() && wtxIn.hashBlock != wtx.hashBlock)
            {
                wtx.hashBlock = wtxIn.hashBlock;
                fUpdated = true;
            }
            // If no longer abandoned, update
            if (wtxIn.hashBlock.IsNull() && wtx.isAbandoned())
            {
                wtx.hashBlock = wtxIn.hashBlock;
                fUpdated = true;
            }
            if (wtxIn.nIndex != -1 && (wtxIn.nIndex != wtx.nIndex))
            {
                wtx.nIndex = wtxIn.nIndex;
                fUpdated = true;
            }
            if (UpdatedNoteData(wtxIn, wtx)) {
                  fUpdated = true;
            }
            if (wtxIn.fFromMe && wtxIn.fFromMe != wtx.fFromMe)
            {
                wtx.fFromMe = wtxIn.fFromMe;
                fUpdated = true;
            }
=======
            wtx.hashBlock = wtxIn.hashBlock;
            fUpdated = true;
        }
        // If no longer abandoned, update
        if (wtxIn.hashBlock.IsNull() && wtx.isAbandoned())
        {
            wtx.hashBlock = wtxIn.hashBlock;
            fUpdated = true;
>>>>>>> 855ac356
        }
        if (wtxIn.nIndex != -1 && (wtxIn.nIndex != wtx.nIndex))
        {
            wtx.nIndex = wtxIn.nIndex;
            fUpdated = true;
        }
        if (wtxIn.fFromMe && wtxIn.fFromMe != wtx.fFromMe)
        {
            wtx.fFromMe = wtxIn.fFromMe;
            fUpdated = true;
        }
    }

    //// debug print
    LogPrintf("AddToWallet %s  %s%s\n", wtxIn.GetHash().ToString(), (fInsertedNew ? "new" : ""), (fUpdated ? "update" : ""));

    // Write to disk
    if (fInsertedNew || fUpdated)
        if (!walletdb.WriteTx(wtx))
            return false;

    // Break debit/credit balance caches:
    wtx.MarkDirty();

    // Notify UI of new or updated transaction
    NotifyTransactionChanged(this, hash, fInsertedNew ? CT_NEW : CT_UPDATED);

    // notify an external script when a wallet transaction comes in or is updated
    std::string strCmd = GetArg("-walletnotify", "");

    if ( !strCmd.empty())
    {
        boost::replace_all(strCmd, "%s", wtxIn.GetHash().GetHex());
        boost::thread t(runCommand, strCmd); // thread runs free
    }

    fAnonymizableTallyCached = false;
    fAnonymizableTallyCachedNonDenom = false;

    return true;
}

bool CWallet::LoadToWallet(const CWalletTx& wtxIn)
{
    uint256 hash = wtxIn.GetHash();

    mapWallet[hash] = wtxIn;
    CWalletTx& wtx = mapWallet[hash];
    wtx.BindWallet(this);
    wtxOrdered.insert(std::make_pair(wtx.nOrderPos, TxPair(&wtx, (CAccountingEntry*)0)));
    AddToSpends(hash);
    BOOST_FOREACH(const CTxIn& txin, wtx.tx->vin) {
        if (mapWallet.count(txin.prevout.hash)) {
            CWalletTx& prevtx = mapWallet[txin.prevout.hash];
            if (prevtx.nIndex == -1 && !prevtx.hashUnset()) {
                MarkConflicted(prevtx.hashBlock, wtx.GetHash());
            }
        }
    }

    return true;
}

bool CWallet::UpdatedNoteData(const CWalletTx& wtxIn, CWalletTx& wtx)
{
    if (wtxIn.mapNoteData.empty() || wtxIn.mapNoteData == wtx.mapNoteData) {
        return false;
    }
    auto tmp = wtxIn.mapNoteData;
    // Ensure we keep any cached witnesses we may already have
    for (const std::pair<JSOutPoint, CNoteData> nd : wtx.mapNoteData) {
        if (tmp.count(nd.first) && nd.second.witnesses.size() > 0) {
            tmp.at(nd.first).witnesses.assign(
                nd.second.witnesses.cbegin(), nd.second.witnesses.cend());
        }
        tmp.at(nd.first).witnessHeight = nd.second.witnessHeight;
    }
    // Now copy over the updated note data
    wtx.mapNoteData = tmp;
    return true;
}


/**
 * Add a transaction to the wallet, or update it.  pIndex and posInBlock should
 * be set when the transaction was known to be included in a block.  When
 * posInBlock = SYNC_TRANSACTION_NOT_IN_BLOCK (-1) , then wallet state is not
 * updated in AddToWallet, but notifications happen and cached balances are
 * marked dirty.
 * If fUpdate is true, existing transactions will be updated.
 * TODO: One exception to this is that the abandoned state is cleared under the
 * assumption that any further notification of a transaction that was considered
 * abandoned is an indication that it is not safe to be considered abandoned.
 * Abandoned state should probably be more carefuly tracked via different
 * posInBlock signals or by checking mempool presence when necessary.
 */
bool CWallet::AddToWalletIfInvolvingMe(const CTransaction& tx, const CBlockIndex* pIndex, int posInBlock, bool fUpdate)
{
    {
        AssertLockHeld(cs_wallet);

        if (posInBlock != -1) {
            BOOST_FOREACH(const CTxIn& txin, tx.vin) {
                std::pair<TxSpends::const_iterator, TxSpends::const_iterator> range = mapTxSpends.equal_range(txin.prevout);
                while (range.first != range.second) {
                    if (range.first->second != tx.GetHash()) {
                        LogPrintf("Transaction %s (in block %s) conflicts with wallet transaction %s (both spend %s:%i)\n", tx.GetHash().ToString(), pIndex->GetBlockHash().ToString(), range.first->second.ToString(), range.first->first.hash.ToString(), range.first->first.n);
                        MarkConflicted(pIndex->GetBlockHash(), range.first->second);
                    }
                    range.first++;
                }
            }
        }

        bool fExisted = mapWallet.count(tx.GetHash()) != 0;
        if (fExisted && !fUpdate) return false;
        auto noteData = FindMyNotes(tx);
        if (fExisted || IsMine(tx) || IsFromMe(tx) || noteData.size() > 0)
        {
            CWalletTx wtx(this, MakeTransactionRef(tx));

            if (noteData.size() > 0) {
                wtx.SetNoteData(noteData);
            }

            // Get merkle branch if transaction was found in a block
            if (posInBlock != -1)
                wtx.SetMerkleBranch(pIndex, posInBlock);

            return AddToWallet(wtx, false);
        }
    }
    return false;
}

bool CWallet::AbandonTransaction(const uint256& hashTx)
{
    LOCK2(cs_main, cs_wallet);

    CWalletDB walletdb(strWalletFile, "r+");

    std::set<uint256> todo;
    std::set<uint256> done;

    // Can't mark abandoned if confirmed or in mempool
    assert(mapWallet.count(hashTx));
    CWalletTx& origtx = mapWallet[hashTx];
    if (origtx.GetDepthInMainChain() > 0 || origtx.InMempool()) {
        return false;
    }

    todo.insert(hashTx);

    while (!todo.empty()) {
        uint256 now = *todo.begin();
        todo.erase(now);
        done.insert(now);
        assert(mapWallet.count(now));
        CWalletTx& wtx = mapWallet[now];
        int currentconfirm = wtx.GetDepthInMainChain();
        // If the orig tx was not in block, none of its spends can be
        assert(currentconfirm <= 0);
        // if (currentconfirm < 0) {Tx and spends are already conflicted, no need to abandon}
        if (currentconfirm == 0 && !wtx.isAbandoned()) {
            // If the orig tx was not in block/mempool, none of its spends can be in mempool
            assert(!wtx.InMempool());
            wtx.nIndex = -1;
            wtx.setAbandoned();
            wtx.MarkDirty();
            walletdb.WriteTx(wtx);
            NotifyTransactionChanged(this, wtx.GetHash(), CT_UPDATED);
            // Iterate over all its outputs, and mark transactions in the wallet that spend them abandoned too
            TxSpends::const_iterator iter = mapTxSpends.lower_bound(COutPoint(hashTx, 0));
            while (iter != mapTxSpends.end() && iter->first.hash == now) {
                if (!done.count(iter->second)) {
                    todo.insert(iter->second);
                }
                iter++;
            }
            // If a transaction changes 'conflicted' state, that changes the balance
            // available of the outputs it spends. So force those to be recomputed
            BOOST_FOREACH(const CTxIn& txin, wtx.tx->vin)
            {
                if (mapWallet.count(txin.prevout.hash))
                    mapWallet[txin.prevout.hash].MarkDirty();
            }
        }
    }

    fAnonymizableTallyCached = false;
    fAnonymizableTallyCachedNonDenom = false;

    return true;
}

void CWallet::MarkConflicted(const uint256& hashBlock, const uint256& hashTx)
{
    LOCK2(cs_main, cs_wallet);

    int conflictconfirms = 0;
    if (mapBlockIndex.count(hashBlock)) {
        CBlockIndex* pindex = mapBlockIndex[hashBlock];
        if (chainActive.Contains(pindex)) {
            conflictconfirms = -(chainActive.Height() - pindex->nHeight + 1);
        }
    }
    // If number of conflict confirms cannot be determined, this means
    // that the block is still unknown or not yet part of the main chain,
    // for example when loading the wallet during a reindex. Do nothing in that
    // case.
    if (conflictconfirms >= 0)
        return;

    // Do not flush the wallet here for performance reasons
    CWalletDB walletdb(strWalletFile, "r+", false);

    std::set<uint256> todo;
    std::set<uint256> done;

    todo.insert(hashTx);

    while (!todo.empty()) {
        uint256 now = *todo.begin();
        todo.erase(now);
        done.insert(now);
        assert(mapWallet.count(now));
        CWalletTx& wtx = mapWallet[now];
        int currentconfirm = wtx.GetDepthInMainChain();
        if (conflictconfirms < currentconfirm) {
            // Block is 'more conflicted' than current confirm; update.
            // Mark transaction as conflicted with this block.
            wtx.nIndex = -1;
            wtx.hashBlock = hashBlock;
            wtx.MarkDirty();
            walletdb.WriteTx(wtx);
            // Iterate over all its outputs, and mark transactions in the wallet that spend them conflicted too
            TxSpends::const_iterator iter = mapTxSpends.lower_bound(COutPoint(now, 0));
            while (iter != mapTxSpends.end() && iter->first.hash == now) {
                 if (!done.count(iter->second)) {
                     todo.insert(iter->second);
                 }
                 iter++;
            }
            // If a transaction changes 'conflicted' state, that changes the balance
            // available of the outputs it spends. So force those to be recomputed
            BOOST_FOREACH(const CTxIn& txin, wtx.tx->vin)
            {
                if (mapWallet.count(txin.prevout.hash))
                    mapWallet[txin.prevout.hash].MarkDirty();
            }
        }
    }

    fAnonymizableTallyCached = false;
    fAnonymizableTallyCachedNonDenom = false;
}

void CWallet::SyncTransaction(const CTransaction& tx, const CBlockIndex *pindex, int posInBlock)
{
    LOCK2(cs_main, cs_wallet);

    if (!AddToWalletIfInvolvingMe(tx, pindex, posInBlock, true))
        return; // Not one of ours

    // If a transaction changes 'conflicted' state, that changes the balance
    // available of the outputs it spends. So force those to be
    // recomputed, also:
    BOOST_FOREACH(const CTxIn& txin, tx.vin)
    {
        if (mapWallet.count(txin.prevout.hash))
            mapWallet[txin.prevout.hash].MarkDirty();
    }
    for (const JSDescription& jsdesc : tx.vjoinsplit) {
        for (const uint256& nullifier : jsdesc.nullifiers) {
            if (mapNullifiersToNotes.count(nullifier) &&
                    mapWallet.count(mapNullifiersToNotes[nullifier].hash)) {
                mapWallet[mapNullifiersToNotes[nullifier].hash].MarkDirty();
            }
        }
    }

    fAnonymizableTallyCached = false;
    fAnonymizableTallyCachedNonDenom = false;
}

void CWallet::EraseFromWallet(const uint256 &hash)
{
    if (!fFileBacked)
        return;
    {
        LOCK(cs_wallet);
        if (mapWallet.erase(hash))
            CWalletDB(strWalletFile).EraseTx(hash);
    }
    return;
}


/**
 * Returns a nullifier if the SpendingKey is available
 * Throws std::runtime_error if the decryptor doesn't match this note
 */
boost::optional<uint256> CWallet::GetNoteNullifier(const JSDescription& jsdesc,
                                                   const libzcash::PaymentAddress& address,
                                                   const ZCNoteDecryption& dec,
                                                   const uint256& hSig,
                                                   uint8_t n) const
{
    boost::optional<uint256> ret;
    auto note_pt = libzcash::NotePlaintext::decrypt(
        dec,
        jsdesc.ciphertexts[n],
        jsdesc.ephemeralKey,
        hSig,
        (unsigned char) n);
    auto note = note_pt.note(address);
    // SpendingKeys are only available if:
    // - We have them (this isn't a viewing key)
    // - The wallet is unlocked
    libzcash::SpendingKey key;
    if (GetSpendingKey(address, key)) {
        ret = note.nullifier(key);
    }
    return ret;
}

/**
 * Finds all output notes in the given transaction that have been sent to
 * PaymentAddresses in this wallet.
 *
 * It should never be necessary to call this method with a CWalletTx, because
 * the result of FindMyNotes (for the addresses available at the time) will
 * already have been cached in CWalletTx.mapNoteData.
 */
mapNoteData_t CWallet::FindMyNotes(const CTransaction& tx) const
{
    LOCK(cs_SpendingKeyStore);
    uint256 hash = tx.GetHash();

    mapNoteData_t noteData;
    for (size_t i = 0; i < tx.vjoinsplit.size(); i++) {
        auto hSig = tx.vjoinsplit[i].h_sig(*pzcashParams, tx.joinSplitPubKey);
        for (uint8_t j = 0; j < tx.vjoinsplit[i].ciphertexts.size(); j++) {
            for (const NoteDecryptorMap::value_type& item : mapNoteDecryptors) {
                try {
                    auto address = item.first;
                    JSOutPoint jsoutpt {hash, i, j};
                    auto nullifier = GetNoteNullifier(
                        tx.vjoinsplit[i],
                        address,
                        item.second,
                        hSig, j);
                    if (nullifier) {
                        CNoteData nd {address, *nullifier};
                        noteData.insert(std::make_pair(jsoutpt, nd));
                    } else {
                        CNoteData nd {address};
                        noteData.insert(std::make_pair(jsoutpt, nd));
                    }
                    break;
                } catch (const note_decryption_failed &err) {
                    // Couldn't decrypt with this decryptor
                } catch (const std::exception &exc) {
                    // Unexpected failure
                    LogPrintf("FindMyNotes(): Unexpected error while testing decrypt:\n");
                    LogPrintf("%s\n", exc.what());
                }
            }
        }
    }
    return noteData;
}

bool CWallet::IsFromMe(const uint256& nullifier) const
{
    {
        LOCK(cs_wallet);
        if (mapNullifiersToNotes.count(nullifier) &&
                mapWallet.count(mapNullifiersToNotes.at(nullifier).hash)) {
            return true;
        }
    }
    return false;
}

void CWallet::GetNoteWitnesses(std::vector<JSOutPoint> notes,
                               std::vector<boost::optional<ZCIncrementalWitness>>& witnesses,
                               uint256 &final_anchor)
{
    {
        LOCK(cs_wallet);
#ifdef DTG
        debugMapWallet("GetNoteWitnesses");
#endif
        witnesses.resize(notes.size());
        boost::optional<uint256> rt;
        int i = 0;
        for (JSOutPoint note : notes) {

#ifdef DTG
        	auto tmp = mapWallet[note.hash];
        	printf("1. %lu\n",mapWallet.count(note.hash));
        	printf("2. %lu\n",mapWallet[note.hash].mapNoteData.count(note));
        	printf("3. %lu\n",mapWallet[note.hash].mapNoteData[note].witnesses.size());
#endif
            if (mapWallet.count(note.hash) &&
                    mapWallet[note.hash].mapNoteData.count(note) &&
                    mapWallet[note.hash].mapNoteData[note].witnesses.size() > 0) {
                witnesses[i] = mapWallet[note.hash].mapNoteData[note].witnesses.front();
                if (!rt) {
                    rt = witnesses[i]->root();
                } else {
                    assert(*rt == witnesses[i]->root());
                }
            }
            i++;
        }
        // All returned witnesses have the same anchor
        if (rt) {
            final_anchor = *rt;
        }
    }
}



isminetype CWallet::IsMine(const CTxIn &txin) const
{
    {
        LOCK(cs_wallet);
        std::map<uint256, CWalletTx>::const_iterator mi = mapWallet.find(txin.prevout.hash);
        if (mi != mapWallet.end())
        {
            const CWalletTx& prev = (*mi).second;
            if (txin.prevout.n < prev.tx->vout.size())
                return IsMine(prev.tx->vout[txin.prevout.n]);
        }
    }
    return ISMINE_NO;
}

// Note that this function doesn't distinguish between a 0-valued input,
// and a not-"is mine" (according to the filter) input.
CAmount CWallet::GetDebit(const CTxIn &txin, const isminefilter& filter) const
{
    {
        LOCK(cs_wallet);
        std::map<uint256, CWalletTx>::const_iterator mi = mapWallet.find(txin.prevout.hash);
        if (mi != mapWallet.end())
        {
            const CWalletTx& prev = (*mi).second;
            if (txin.prevout.n < prev.tx->vout.size())
                if (IsMine(prev.tx->vout[txin.prevout.n]) & filter)
                    return prev.tx->vout[txin.prevout.n].nValue;
        }
    }
    return 0;
}

// Recursively determine the rounds of a given input (How deep is the PrivateSend chain for a given input)
int CWallet::GetRealOutpointPrivateSendRounds(const COutPoint& outpoint, int nRounds) const
{
    static std::map<uint256, CMutableTransaction> mDenomWtxes;

    if(nRounds >= MAX_PRIVATESEND_ROUNDS) {
        // there can only be MAX_PRIVATESEND_ROUNDS rounds max
        return MAX_PRIVATESEND_ROUNDS - 1;
    }

    uint256 hash = outpoint.hash;
    unsigned int nout = outpoint.n;

    const CWalletTx* wtx = GetWalletTx(hash);
    if(wtx != NULL)
    {
        std::map<uint256, CMutableTransaction>::const_iterator mdwi = mDenomWtxes.find(hash);
        if (mdwi == mDenomWtxes.end()) {
            // not known yet, let's add it
            LogPrint("privatesend", "GetRealOutpointPrivateSendRounds INSERTING %s\n", hash.ToString());
            mDenomWtxes[hash] = CMutableTransaction(*wtx);
        } else if(mDenomWtxes[hash].vout[nout].nRounds != -10) {
            // found and it's not an initial value, just return it
            return mDenomWtxes[hash].vout[nout].nRounds;
        }


        // bounds check
        if (nout >= wtx->tx->vout.size()) {
            // should never actually hit this
            LogPrint("privatesend", "GetRealOutpointPrivateSendRounds UPDATED   %s %3d %3d\n", hash.ToString(), nout, -4);
            return -4;
        }

        if (CPrivateSend::IsCollateralAmount(wtx->tx->vout[nout].nValue)) {
            mDenomWtxes[hash].vout[nout].nRounds = -3;
            LogPrint("privatesend", "GetRealOutpointPrivateSendRounds UPDATED   %s %3d %3d\n", hash.ToString(), nout, mDenomWtxes[hash].vout[nout].nRounds);
            return mDenomWtxes[hash].vout[nout].nRounds;
        }

        //make sure the final output is non-denominate
        if (!CPrivateSend::IsDenominatedAmount(wtx->tx->vout[nout].nValue)) { //NOT DENOM
            mDenomWtxes[hash].vout[nout].nRounds = -2;
            LogPrint("privatesend", "GetRealOutpointPrivateSendRounds UPDATED   %s %3d %3d\n", hash.ToString(), nout, mDenomWtxes[hash].vout[nout].nRounds);
            return mDenomWtxes[hash].vout[nout].nRounds;
        }

        bool fAllDenoms = true;
        for (const auto& out : wtx->tx->vout) {
            fAllDenoms = fAllDenoms && CPrivateSend::IsDenominatedAmount(out.nValue);
        }

        // this one is denominated but there is another non-denominated output found in the same tx
        if (!fAllDenoms) {
            mDenomWtxes[hash].vout[nout].nRounds = 0;
            LogPrint("privatesend", "GetRealOutpointPrivateSendRounds UPDATED   %s %3d %3d\n", hash.ToString(), nout, mDenomWtxes[hash].vout[nout].nRounds);
            return mDenomWtxes[hash].vout[nout].nRounds;
        }

        int nShortest = -10; // an initial value, should be no way to get this by calculations
        bool fDenomFound = false;
        // only denoms here so let's look up
        for (const auto& txinNext : wtx->tx->vin) {
            if (IsMine(txinNext)) {
                int n = GetRealOutpointPrivateSendRounds(txinNext.prevout, nRounds + 1);
                // denom found, find the shortest chain or initially assign nShortest with the first found value
                if(n >= 0 && (n < nShortest || nShortest == -10)) {
                    nShortest = n;
                    fDenomFound = true;
                }
            }
        }
        mDenomWtxes[hash].vout[nout].nRounds = fDenomFound
                ? (nShortest >= MAX_PRIVATESEND_ROUNDS - 1 ? MAX_PRIVATESEND_ROUNDS : nShortest + 1) // good, we a +1 to the shortest one but only MAX_PRIVATESEND_ROUNDS rounds max allowed
                : 0;            // too bad, we are the fist one in that chain
        LogPrint("privatesend", "GetRealOutpointPrivateSendRounds UPDATED   %s %3d %3d\n", hash.ToString(), nout, mDenomWtxes[hash].vout[nout].nRounds);
        return mDenomWtxes[hash].vout[nout].nRounds;
    }

    return nRounds - 1;
}

// respect current settings
int CWallet::GetOutpointPrivateSendRounds(const COutPoint& outpoint) const
{
    LOCK(cs_wallet);
    int realPrivateSendRounds = GetRealOutpointPrivateSendRounds(outpoint, 0);
    return realPrivateSendRounds > privateSendClient.nPrivateSendRounds ? privateSendClient.nPrivateSendRounds : realPrivateSendRounds;
}

bool CWallet::IsDenominated(const COutPoint& outpoint) const
{
    LOCK(cs_wallet);

    std::map<uint256, CWalletTx>::const_iterator mi = mapWallet.find(outpoint.hash);
    if (mi != mapWallet.end()) {
        const CWalletTx& prev = (*mi).second;
        if (outpoint.n < prev.tx->vout.size()) {
            return CPrivateSend::IsDenominatedAmount(prev.tx->vout[outpoint.n].nValue);
        }
    }

    return false;
}

isminetype CWallet::IsMine(const CTxOut& txout) const
{
    return ::IsMine(*this, txout.scriptPubKey);
}

CAmount CWallet::GetCredit(const CTxOut& txout, const isminefilter& filter) const
{
    if (!MoneyRange(txout.nValue))
        throw std::runtime_error(std::string(__func__) + ": value out of range");
    return ((IsMine(txout) & filter) ? txout.nValue : 0);
}

bool CWallet::IsChange(const CTxOut& txout) const
{
    // TODO: fix handling of 'change' outputs. The assumption is that any
    // payment to a script that is ours, but is not in the address book
    // is change. That assumption is likely to break when we implement multisignature
    // wallets that return change back into a multi-signature-protected address;
    // a better way of identifying which outputs are 'the send' and which are
    // 'the change' will need to be implemented (maybe extend CWalletTx to remember
    // which output, if any, was change).
    if (::IsMine(*this, txout.scriptPubKey))
    {
        CTxDestination address;
        if (!ExtractDestination(txout.scriptPubKey, address))
            return true;

        LOCK(cs_wallet);
        if (!mapAddressBook.count(address))
            return true;
    }
    return false;
}

CAmount CWallet::GetChange(const CTxOut& txout) const
{
    if (!MoneyRange(txout.nValue))
        throw std::runtime_error(std::string(__func__) + ": value out of range");
    return (IsChange(txout) ? txout.nValue : 0);
}

void CWallet::GenerateNewHDChain()
{
    CHDChain newHdChain;

    std::string strSeed = GetArg("-hdseed", "not hex");

    if(IsArgSet("-hdseed") && IsHex(strSeed)) {
        std::vector<unsigned char> vchSeed = ParseHex(strSeed);
        if (!newHdChain.SetSeed(SecureVector(vchSeed.begin(), vchSeed.end()), true))
            throw std::runtime_error(std::string(__func__) + ": SetSeed failed");
    }
    else {
        if (IsArgSet("-hdseed") && !IsHex(strSeed))
            LogPrintf("CWallet::GenerateNewHDChain -- Incorrect seed, generating random one instead\n");

        // NOTE: empty mnemonic means "generate a new one for me"
        std::string strMnemonic = GetArg("-mnemonic", "");
        // NOTE: default mnemonic passphrase is an empty string
        std::string strMnemonicPassphrase = GetArg("-mnemonicpassphrase", "");

        SecureVector vchMnemonic(strMnemonic.begin(), strMnemonic.end());
        SecureVector vchMnemonicPassphrase(strMnemonicPassphrase.begin(), strMnemonicPassphrase.end());

        if (!newHdChain.SetMnemonic(vchMnemonic, vchMnemonicPassphrase, true))
            throw std::runtime_error(std::string(__func__) + ": SetMnemonic failed");
    }
    newHdChain.Debug(__func__);

    if (!SetHDChain(newHdChain, false))
        throw std::runtime_error(std::string(__func__) + ": SetHDChain failed");

    // clean up
    ForceRemoveArg("-hdseed");
    ForceRemoveArg("-mnemonic");
    ForceRemoveArg("-mnemonicpassphrase");
}

bool CWallet::SetHDChain(const CHDChain& chain, bool memonly)
{
    LOCK(cs_wallet);

    if (!CCryptoKeyStore::SetHDChain(chain))
        return false;

    if (!memonly && !CWalletDB(strWalletFile).WriteHDChain(chain))
        throw std::runtime_error(std::string(__func__) + ": WriteHDChain failed");

    return true;
}

bool CWallet::SetCryptedHDChain(const CHDChain& chain, bool memonly)
{
    LOCK(cs_wallet);

    if (!CCryptoKeyStore::SetCryptedHDChain(chain))
        return false;

    if (!memonly) {
        if (!fFileBacked)
            return false;
        if (pwalletdbEncryption) {
            if (!pwalletdbEncryption->WriteCryptedHDChain(chain))
                throw std::runtime_error(std::string(__func__) + ": WriteCryptedHDChain failed");
        } else {
            if (!CWalletDB(strWalletFile).WriteCryptedHDChain(chain))
                throw std::runtime_error(std::string(__func__) + ": WriteCryptedHDChain failed");
        }
    }

    return true;
}

bool CWallet::GetDecryptedHDChain(CHDChain& hdChainRet)
{
    LOCK(cs_wallet);

    CHDChain hdChainTmp;
    if (!GetHDChain(hdChainTmp)) {
        return false;
    }

    if (!DecryptHDChain(hdChainTmp))
        return false;

    // make sure seed matches this chain
    if (hdChainTmp.GetID() != hdChainTmp.GetSeedHash())
        return false;

    hdChainRet = hdChainTmp;

    return true;
}

bool CWallet::IsHDEnabled()
{
    CHDChain hdChainCurrent;
    return GetHDChain(hdChainCurrent);
}

bool CWallet::IsMine(const CTransaction& tx) const
{
    BOOST_FOREACH(const CTxOut& txout, tx.vout)
        if (IsMine(txout))
            return true;
    return false;
}

bool CWallet::IsFromMe(const CTransaction& tx) const
{
	  if (GetDebit(tx, ISMINE_ALL) > 0) {
	        return true;
	    }
	    for (const JSDescription& jsdesc : tx.vjoinsplit) {
	        for (const uint256& nullifier : jsdesc.nullifiers) {
	            if (IsFromMe(nullifier)) {
	                return true;
	            }
	        }
	    }
	    return false;
}

CAmount CWallet::GetDebit(const CTransaction& tx, const isminefilter& filter) const
{
    CAmount nDebit = 0;
    BOOST_FOREACH(const CTxIn& txin, tx.vin)
    {
        nDebit += GetDebit(txin, filter);
        if (!MoneyRange(nDebit))
            throw std::runtime_error(std::string(__func__) + ": value out of range");
    }
    return nDebit;
}

bool CWallet::IsAllFromMe(const CTransaction& tx, const isminefilter& filter) const
{
    LOCK(cs_wallet);

    BOOST_FOREACH(const CTxIn& txin, tx.vin)
    {
        auto mi = mapWallet.find(txin.prevout.hash);
        if (mi == mapWallet.end())
            return false; // any unknown inputs can't be from us

        const CWalletTx& prev = (*mi).second;

        if (txin.prevout.n >= prev.tx->vout.size())
            return false; // invalid input!

        if (!(IsMine(prev.tx->vout[txin.prevout.n]) & filter))
            return false;
    }
    return true;
}

CAmount CWallet::GetCredit(const CTransaction& tx, const isminefilter& filter) const
{
    CAmount nCredit = 0;
    BOOST_FOREACH(const CTxOut& txout, tx.vout)
    {
        nCredit += GetCredit(txout, filter);
        if (!MoneyRange(nCredit))
            throw std::runtime_error(std::string(__func__) + ": value out of range");
    }
    return nCredit;
}

CAmount CWallet::GetChange(const CTransaction& tx) const
{
    CAmount nChange = 0;
    BOOST_FOREACH(const CTxOut& txout, tx.vout)
    {
        nChange += GetChange(txout);
        if (!MoneyRange(nChange))
            throw std::runtime_error(std::string(__func__) + ": value out of range");
    }
    return nChange;
}

void CWalletTx::SetNoteData(mapNoteData_t &noteData)
{
    mapNoteData.clear();
    for (const std::pair<JSOutPoint, CNoteData> nd : noteData) {
        if (nd.first.js < vjoinsplit.size() &&
                nd.first.n < vjoinsplit[nd.first.js].ciphertexts.size()) {
            // Store the address and nullifier for the Note
            mapNoteData[nd.first] = nd.second;
        } else {
            // If FindMyNotes() was used to obtain noteData,
            // this should never happen
            throw std::logic_error("CWalletTx::SetNoteData(): Invalid note");
        }
    }
}

int64_t CWalletTx::GetTxTime() const
{
    int64_t n = nTimeSmart;
    return n ? n : nTimeReceived;
}

int CWalletTx::GetRequestCount() const
{
    // Returns -1 if it wasn't being tracked
    int nRequests = -1;
    {
        LOCK(pwallet->cs_wallet);
        if (IsCoinBase())
        {
            // Generated block
            if (!hashUnset())
            {
                std::map<uint256, int>::const_iterator mi = pwallet->mapRequestCount.find(hashBlock);
                if (mi != pwallet->mapRequestCount.end())
                    nRequests = (*mi).second;
            }
        }
        else
        {
            // Did anyone request this transaction?
            std::map<uint256, int>::const_iterator mi = pwallet->mapRequestCount.find(GetHash());
            if (mi != pwallet->mapRequestCount.end())
            {
                nRequests = (*mi).second;

                // How about the block it's in?
                if (nRequests == 0 && !hashUnset())
                {
                    std::map<uint256, int>::const_iterator _mi = pwallet->mapRequestCount.find(hashBlock);
                    if (_mi != pwallet->mapRequestCount.end())
                        nRequests = (*_mi).second;
                    else
                        nRequests = 1; // If it's in someone else's block it must have got out
                }
            }
        }
    }
    return nRequests;
}

<<<<<<< HEAD
// GetAmounts will determine the transparent debits and credits for a given wallet tx.
void CWalletTx::GetAmounts(list<COutputEntry>& listReceived,
                           list<COutputEntry>& listSent, CAmount& nFee, string& strSentAccount, const isminefilter& filter) const
=======
void CWalletTx::GetAmounts(std::list<COutputEntry>& listReceived,
                           std::list<COutputEntry>& listSent, CAmount& nFee, std::string& strSentAccount, const isminefilter& filter) const
>>>>>>> 855ac356
{
    nFee = 0;
    listReceived.clear();
    listSent.clear();
    strSentAccount = strFromAccount;

    // Compute fee:
    CAmount nDebit = GetDebit(filter);
    bool isFromMyTaddr = nDebit > 0; // debit>0 means we signed/sent this transaction

    // Does this tx spend my notes?
    bool isFromMyZaddr = false;
    for (const JSDescription& js : vjoinsplit) {
        for (const uint256& nullifier : js.nullifiers) {
            if (pwallet->IsFromMe(nullifier)) {
                isFromMyZaddr = true;
                break;
            }
        }
        if (isFromMyZaddr) {
            break;
        }
    }

    // Compute fee if we sent this transaction.
    if (isFromMyTaddr) {
        CAmount nValueOut = GetValueOut();  // transparent outputs plus all vpub_old
        CAmount nValueIn = 0;
        for (const JSDescription & js : vjoinsplit) {
            nValueIn += js.vpub_new;
        }
        nFee = nDebit - nValueOut + nValueIn;
    }

    // Create output entry for vpub_old/new, if we sent utxos from this transaction
    if (isFromMyTaddr) {
        CAmount myVpubOld = 0;
        CAmount myVpubNew = 0;
        for (const JSDescription& js : vjoinsplit) {
            bool fMyJSDesc = false;

            // Check input side
            for (const uint256& nullifier : js.nullifiers) {
                if (pwallet->IsFromMe(nullifier)) {
                    fMyJSDesc = true;
                    break;
                }
            }

            // Check output side
            if (!fMyJSDesc) {
                for (const std::pair<JSOutPoint, CNoteData> nd : this->mapNoteData) {
                    if (nd.first.js < vjoinsplit.size() && nd.first.n < vjoinsplit[nd.first.js].ciphertexts.size()) {
                        fMyJSDesc = true;
                        break;
                    }
                }
            }

            if (fMyJSDesc) {
                myVpubOld += js.vpub_old;
                myVpubNew += js.vpub_new;
            }

            if (!MoneyRange(js.vpub_old) || !MoneyRange(js.vpub_new) || !MoneyRange(myVpubOld) || !MoneyRange(myVpubNew)) {
                 throw std::runtime_error("CWalletTx::GetAmounts: value out of range");
            }
        }

        // Create an output for the value taken from or added to the transparent value pool by JoinSplits
        if (myVpubOld > myVpubNew) {
            COutputEntry output = {CNoDestination(), myVpubOld - myVpubNew, (int)vout.size()};
            listSent.push_back(output);
        } else if (myVpubNew > myVpubOld) {
            COutputEntry output = {CNoDestination(), myVpubNew - myVpubOld, (int)vout.size()};
            listReceived.push_back(output);
        }
    }

    // DTG: Do we really need this?
    if (nDebit > 0) // debit>0 means we signed/sent this transaction
    {
        CAmount nValueOut = tx->GetValueOut();
        nFee = nDebit - nValueOut;
    }

    // Sent/received.
    for (unsigned int i = 0; i < tx->vout.size(); ++i)
    {
        const CTxOut& txout = tx->vout[i];
        isminetype fIsMine = pwallet->IsMine(txout);
        // Only need to handle txouts if AT LEAST one of these is true:
        //   1) they debit from us (sent)
        //   2) the output is to us (received)
        if (nDebit > 0)
        {
            // Don't report 'change' txouts
            if (pwallet->IsChange(txout))
                continue;
        }
        else if (!(fIsMine & filter))
            continue;

        // In either case, we need to get the destination address
        CTxDestination address;

        if (!ExtractDestination(txout.scriptPubKey, address) && !txout.scriptPubKey.IsUnspendable())
        {
            LogPrintf("CWalletTx::GetAmounts: Unknown transaction type found, txid %s\n",
                     this->GetHash().ToString());
            address = CNoDestination();
        }

        COutputEntry output = {address, txout.nValue, (int)i};

        // If we are debited by the transaction, add the output as a "sent" entry
        if (nDebit > 0)
            listSent.push_back(output);

        // If we are receiving the output, add it as a "received" entry
        if (fIsMine & filter)
            listReceived.push_back(output);
    }

}

void CWalletTx::GetAccountAmounts(const std::string& strAccount, CAmount& nReceived,
                                  CAmount& nSent, CAmount& nFee, const isminefilter& filter) const
{
    nReceived = nSent = nFee = 0;

    CAmount allFee;
    std::string strSentAccount;
    std::list<COutputEntry> listReceived;
    std::list<COutputEntry> listSent;
    GetAmounts(listReceived, listSent, allFee, strSentAccount, filter);

    if (strAccount == strSentAccount)
    {
        BOOST_FOREACH(const COutputEntry& s, listSent)
            nSent += s.amount;
        nFee = allFee;
    }
    {
        LOCK(pwallet->cs_wallet);
        BOOST_FOREACH(const COutputEntry& r, listReceived)
        {
            if (pwallet->mapAddressBook.count(r.destination))
            {
                std::map<CTxDestination, CAddressBookData>::const_iterator mi = pwallet->mapAddressBook.find(r.destination);
                if (mi != pwallet->mapAddressBook.end() && (*mi).second.name == strAccount)
                    nReceived += r.amount;
            }
            else if (strAccount.empty())
            {
                nReceived += r.amount;
            }
        }
    }
}

<<<<<<< HEAD

bool CWalletTx::WriteToDisk(CWalletDB *pwalletdb)
{
    return pwalletdb->WriteTx(GetHash(), *this);
}


void CWallet::WitnessNoteCommitment(std::vector<uint256> commitments,
                                    std::vector<boost::optional<ZCIncrementalWitness>>& witnesses,
                                    uint256 &final_anchor)
{
    witnesses.resize(commitments.size());
    CBlockIndex* pindex = chainActive.Genesis();
    ZCIncrementalMerkleTree tree;
    const CChainParams& chainParams = Params();

    while (pindex) {
        CBlock block;
        ReadBlockFromDisk(block, pindex, chainParams.GetConsensus());

        BOOST_FOREACH(const CTransaction& tx, block.vtx)
        {
            BOOST_FOREACH(const JSDescription& jsdesc, tx.vjoinsplit)
            {
                BOOST_FOREACH(const uint256 &note_commitment, jsdesc.commitments)
                {
                    tree.append(note_commitment);

                    BOOST_FOREACH(boost::optional<ZCIncrementalWitness>& wit, witnesses) {
                        if (wit) {
                            wit->append(note_commitment);
                        }
                    }

                    size_t i = 0;
                    BOOST_FOREACH(uint256& commitment, commitments) {
                        if (note_commitment == commitment) {
                            witnesses.at(i) = tree.witness();
                        }
                        i++;
                    }
                }
            }
        }

        uint256 current_anchor = tree.root();

        // Consistency check: we should be able to find the current tree
        // in our CCoins view.
        ZCIncrementalMerkleTree dummy_tree;
        assert(pcoinsTip->GetAnchorAt(current_anchor, dummy_tree));

        pindex = chainActive.Next(pindex);
    }

    // TODO: #93; Select a root via some heuristic.
    final_anchor = tree.root();

    BOOST_FOREACH(boost::optional<ZCIncrementalWitness>& wit, witnesses) {
        if (wit) {
            assert(final_anchor == wit->root());
        }
    }
}

=======
>>>>>>> 855ac356
/**
 * Scan the block chain (starting in pindexStart) for transactions
 * from or to us. If fUpdate is true, found transactions that already
 * exist in the wallet will be updated.
 *
 * Returns pointer to the first block in the last contiguous range that was
 * successfully scanned.
 *
 */
CBlockIndex* CWallet::ScanForWalletTransactions(CBlockIndex* pindexStart, bool fUpdate)
{
    CBlockIndex* ret = nullptr;
    int64_t nNow = GetTime();
	const CChainParams& chainParams = Params();

    CBlockIndex* pindex = pindexStart;
    {
        LOCK2(cs_main, cs_wallet);

        // no need to read and scan block, if block was created before
        // our wallet birthday (as adjusted for block time variability)
        while (pindex && nTimeFirstKey && (pindex->GetBlockTime() < (nTimeFirstKey - 7200)))
            pindex = chainActive.Next(pindex);

        ShowProgress(_("Rescanning..."), 0); // show rescan progress in GUI as dialog or on splashscreen, if -rescan on startup
        double dProgressStart = GuessVerificationProgress(chainParams.TxData(), pindex);
        double dProgressTip = GuessVerificationProgress(chainParams.TxData(), chainActive.Tip());
        while (pindex)
        {
            if (pindex->nHeight % 100 == 0 && dProgressTip - dProgressStart > 0.0)
                ShowProgress(_("Rescanning..."), std::max(1, std::min(99, (int)((GuessVerificationProgress(chainParams.TxData(), pindex) - dProgressStart) / (dProgressTip - dProgressStart) * 100))));
            if (GetTime() >= nNow + 60) {
                nNow = GetTime();
                LogPrintf("Still rescanning. At block %d. Progress=%f\n", pindex->nHeight, GuessVerificationProgress(chainParams.TxData(), pindex));
            }

            CBlock block;
<<<<<<< HEAD
            ReadBlockFromDisk(block, pindex, chainParams.GetConsensus());
            BOOST_FOREACH(CTransaction& tx, block.vtx)
            {
                if (AddToWalletIfInvolvingMe(tx, &block, fUpdate))
                    ret++;
=======
            if (ReadBlockFromDisk(block, pindex, Params().GetConsensus())) {
                for (size_t posInBlock = 0; posInBlock < block.vtx.size(); ++posInBlock) {
                    AddToWalletIfInvolvingMe(*block.vtx[posInBlock], pindex, posInBlock, fUpdate);
                }
                if (!ret) {
                    ret = pindex;
                }
            } else {
                ret = nullptr;
>>>>>>> 855ac356
            }

            ZCIncrementalMerkleTree tree;
            // This should never fail: we should always be able to get the tree
            // state on the path to the tip of our chain
            assert(pcoinsTip->GetAnchorAt(pindex->hashAnchor, tree));
            // Increment note witness caches
            IncrementNoteWitnesses(pindex, &block, tree);

            pindex = chainActive.Next(pindex);
        }
        ShowProgress(_("Rescanning..."), 100); // hide progress dialog in GUI
    }
    return ret;
}

void CWallet::ReacceptWalletTransactions()
{
    // If transactions aren't being broadcasted, don't let them into local mempool either
    if (!fBroadcastTransactions)
        return;
    LOCK2(cs_main, cs_wallet);
    std::map<int64_t, CWalletTx*> mapSorted;

    // Sort pending wallet transactions based on their initial wallet insertion order
    BOOST_FOREACH(PAIRTYPE(const uint256, CWalletTx)& item, mapWallet)
    {
        const uint256& wtxid = item.first;
        CWalletTx& wtx = item.second;
        assert(wtx.GetHash() == wtxid);

        int nDepth = wtx.GetDepthInMainChain();

        if (!wtx.IsCoinBase() && (nDepth == 0 && !wtx.isAbandoned())) {
            mapSorted.insert(std::make_pair(wtx.nOrderPos, &wtx));
        }
    }

    // Try to add wallet transactions to memory pool
    BOOST_FOREACH(PAIRTYPE(const int64_t, CWalletTx*)& item, mapSorted)
    {
        CWalletTx& wtx = *(item.second);

        LOCK(mempool.cs);
        CValidationState state;
        wtx.AcceptToMemoryPool(maxTxFee, state);
    }
}

bool CWalletTx::RelayWalletTransaction(CConnman* connman, const std::string& strCommand)
{
    assert(pwallet->GetBroadcastTransactions());
    if (!IsCoinBase() && !isAbandoned() && GetDepthInMainChain() == 0)
    {
        CValidationState state;
        /* GetDepthInMainChain already catches known conflicts. */
        if (InMempool() || AcceptToMemoryPool(maxTxFee, state)) {
            uint256 hash = GetHash();
            LogPrintf("Relaying wtx %s\n", hash.ToString());

            if (strCommand == NetMsgType::TXLOCKREQUEST) {
                if (instantsend.ProcessTxLockRequest((CTxLockRequest)*this, *connman)) {
                    instantsend.AcceptLockRequest((CTxLockRequest)*this);
                } else {
                    instantsend.RejectLockRequest((CTxLockRequest)*this);
                }
            }
            if (connman) {
                connman->RelayTransaction((CTransaction)*this);
                return true;
            }
        }
    }
    return false;
}

std::set<uint256> CWalletTx::GetConflicts() const
{
    std::set<uint256> result;
    if (pwallet != NULL)
    {
        uint256 myHash = GetHash();
        result = pwallet->GetConflicts(myHash);
        result.erase(myHash);
    }
    return result;
}

CAmount CWalletTx::GetDebit(const isminefilter& filter) const
{
    if (tx->vin.empty())
        return 0;

    CAmount debit = 0;
    if(filter & ISMINE_SPENDABLE)
    {
        if (fDebitCached)
            debit += nDebitCached;
        else
        {
            nDebitCached = pwallet->GetDebit(*this, ISMINE_SPENDABLE);
            fDebitCached = true;
            debit += nDebitCached;
        }
    }
    if(filter & ISMINE_WATCH_ONLY)
    {
        if(fWatchDebitCached)
            debit += nWatchDebitCached;
        else
        {
            nWatchDebitCached = pwallet->GetDebit(*this, ISMINE_WATCH_ONLY);
            fWatchDebitCached = true;
            debit += nWatchDebitCached;
        }
    }
    return debit;
}

CAmount CWalletTx::GetCredit(const isminefilter& filter) const
{
    // Must wait until coinbase is safely deep enough in the chain before valuing it
    if (IsCoinBase() && GetBlocksToMaturity() > 0)
        return 0;

    CAmount credit = 0;
    if (filter & ISMINE_SPENDABLE)
    {
        // GetBalance can assume transactions in mapWallet won't change
        if (fCreditCached)
            credit += nCreditCached;
        else
        {
            nCreditCached = pwallet->GetCredit(*this, ISMINE_SPENDABLE);
            fCreditCached = true;
            credit += nCreditCached;
        }
    }
    if (filter & ISMINE_WATCH_ONLY)
    {
        if (fWatchCreditCached)
            credit += nWatchCreditCached;
        else
        {
            nWatchCreditCached = pwallet->GetCredit(*this, ISMINE_WATCH_ONLY);
            fWatchCreditCached = true;
            credit += nWatchCreditCached;
        }
    }
    return credit;
}

CAmount CWalletTx::GetImmatureCredit(bool fUseCache) const
{
    if (IsCoinBase() && GetBlocksToMaturity() > 0 && IsInMainChain())
    {
        if (fUseCache && fImmatureCreditCached)
            return nImmatureCreditCached;
        nImmatureCreditCached = pwallet->GetCredit(*this, ISMINE_SPENDABLE);
        fImmatureCreditCached = true;
        return nImmatureCreditCached;
    }

    return 0;
}

CAmount CWalletTx::GetAvailableCredit(bool fUseCache) const
{
    if (pwallet == 0)
        return 0;

    // Must wait until coinbase is safely deep enough in the chain before valuing it
    if (IsCoinBase() && GetBlocksToMaturity() > 0)
        return 0;

    if (fUseCache && fAvailableCreditCached)
        return nAvailableCreditCached;

    CAmount nCredit = 0;
    uint256 hashTx = GetHash();
    for (unsigned int i = 0; i < tx->vout.size(); i++)
    {
        if (!pwallet->IsSpent(hashTx, i))
        {
            const CTxOut &txout = tx->vout[i];
            nCredit += pwallet->GetCredit(txout, ISMINE_SPENDABLE);
            if (!MoneyRange(nCredit))
                throw std::runtime_error(std::string(__func__) + ": value out of range");
        }
    }

    nAvailableCreditCached = nCredit;
    fAvailableCreditCached = true;
    return nCredit;
}

CAmount CWalletTx::GetImmatureWatchOnlyCredit(const bool& fUseCache) const
{
    if (IsCoinBase() && GetBlocksToMaturity() > 0 && IsInMainChain())
    {
        if (fUseCache && fImmatureWatchCreditCached)
            return nImmatureWatchCreditCached;
        nImmatureWatchCreditCached = pwallet->GetCredit(*this, ISMINE_WATCH_ONLY);
        fImmatureWatchCreditCached = true;
        return nImmatureWatchCreditCached;
    }

    return 0;
}

CAmount CWalletTx::GetAvailableWatchOnlyCredit(const bool& fUseCache) const
{
    if (pwallet == 0)
        return 0;

    // Must wait until coinbase is safely deep enough in the chain before valuing it
    if (IsCoinBase() && GetBlocksToMaturity() > 0)
        return 0;

    if (fUseCache && fAvailableWatchCreditCached)
        return nAvailableWatchCreditCached;

    CAmount nCredit = 0;
    for (unsigned int i = 0; i < tx->vout.size(); i++)
    {
        if (!pwallet->IsSpent(GetHash(), i))
        {
            const CTxOut &txout = tx->vout[i];
            nCredit += pwallet->GetCredit(txout, ISMINE_WATCH_ONLY);
            if (!MoneyRange(nCredit))
                throw std::runtime_error(std::string(__func__) + ": value out of range");
        }
    }

    nAvailableWatchCreditCached = nCredit;
    fAvailableWatchCreditCached = true;
    return nCredit;
}

CAmount CWalletTx::GetAnonymizedCredit(bool fUseCache) const
{
    if (pwallet == 0)
        return 0;

    // Must wait until coinbase is safely deep enough in the chain before valuing it
    if (IsCoinBase() && GetBlocksToMaturity() > 0)
        return 0;

    if (fUseCache && fAnonymizedCreditCached)
        return nAnonymizedCreditCached;

    CAmount nCredit = 0;
    uint256 hashTx = GetHash();
    for (unsigned int i = 0; i < tx->vout.size(); i++)
    {
        const CTxOut &txout = tx->vout[i];
        const COutPoint outpoint = COutPoint(hashTx, i);

        if(pwallet->IsSpent(hashTx, i) || !pwallet->IsDenominated(outpoint)) continue;

        const int nRounds = pwallet->GetOutpointPrivateSendRounds(outpoint);
        if(nRounds >= privateSendClient.nPrivateSendRounds){
            nCredit += pwallet->GetCredit(txout, ISMINE_SPENDABLE);
            if (!MoneyRange(nCredit))
                throw std::runtime_error(std::string(__func__) + ": value out of range");
        }
    }

    nAnonymizedCreditCached = nCredit;
    fAnonymizedCreditCached = true;
    return nCredit;
}

CAmount CWalletTx::GetDenominatedCredit(bool unconfirmed, bool fUseCache) const
{
    if (pwallet == 0)
        return 0;

    // Must wait until coinbase is safely deep enough in the chain before valuing it
    if (IsCoinBase() && GetBlocksToMaturity() > 0)
        return 0;

    int nDepth = GetDepthInMainChain(false);
    if(nDepth < 0) return 0;

    bool isUnconfirmed = IsTrusted() && nDepth == 0;
    if(unconfirmed != isUnconfirmed) return 0;

    if (fUseCache) {
        if(unconfirmed && fDenomUnconfCreditCached)
            return nDenomUnconfCreditCached;
        else if (!unconfirmed && fDenomConfCreditCached)
            return nDenomConfCreditCached;
    }

    CAmount nCredit = 0;
    uint256 hashTx = GetHash();
    for (unsigned int i = 0; i < tx->vout.size(); i++)
    {
        const CTxOut &txout = tx->vout[i];

        if(pwallet->IsSpent(hashTx, i) || !CPrivateSend::IsDenominatedAmount(tx->vout[i].nValue)) continue;

        nCredit += pwallet->GetCredit(txout, ISMINE_SPENDABLE);
        if (!MoneyRange(nCredit))
            throw std::runtime_error(std::string(__func__) + ": value out of range");
    }

    if(unconfirmed) {
        nDenomUnconfCreditCached = nCredit;
        fDenomUnconfCreditCached = true;
    } else {
        nDenomConfCreditCached = nCredit;
        fDenomConfCreditCached = true;
    }
    return nCredit;
}

CAmount CWalletTx::GetChange() const
{
    if (fChangeCached)
        return nChangeCached;
    nChangeCached = pwallet->GetChange(*this);
    fChangeCached = true;
    return nChangeCached;
}

bool CWalletTx::InMempool() const
{
    LOCK(mempool.cs);
    if (mempool.exists(GetHash())) {
        return true;
    }
    return false;
}

bool CWalletTx::IsTrusted() const
{
    // Quick answer in most cases
    if (!CheckFinalTx(*this))
        return false;
    int nDepth = GetDepthInMainChain();
    if (nDepth >= 1)
        return true;
    if (nDepth < 0)
        return false;
    if (!bSpendZeroConfChange || !IsFromMe(ISMINE_ALL)) // using wtx's cached debit
        return false;

    // Don't trust unconfirmed transactions from us unless they are in the mempool.
    if (!InMempool())
        return false;

    // Trusted if all inputs are from us and are in the mempool:
    BOOST_FOREACH(const CTxIn& txin, tx->vin)
    {
        // Transactions not sent by us: not trusted
        const CWalletTx* parent = pwallet->GetWalletTx(txin.prevout.hash);
        if (parent == NULL)
            return false;
        const CTxOut& parentOut = parent->tx->vout[txin.prevout.n];
        if (pwallet->IsMine(parentOut) != ISMINE_SPENDABLE)
            return false;
    }
    return true;
}

bool CWalletTx::IsEquivalentTo(const CWalletTx& _tx) const
{
        CMutableTransaction tx1 = *this->tx;
        CMutableTransaction tx2 = *_tx.tx;
        for (unsigned int i = 0; i < tx1.vin.size(); i++) tx1.vin[i].scriptSig = CScript();
        for (unsigned int i = 0; i < tx2.vin.size(); i++) tx2.vin[i].scriptSig = CScript();
        return CTransaction(tx1) == CTransaction(tx2);
}

std::vector<uint256> CWallet::ResendWalletTransactionsBefore(int64_t nTime, CConnman* connman)
{
    std::vector<uint256> result;

    LOCK(cs_wallet);
    // Sort them in chronological order
    std::multimap<unsigned int, CWalletTx*> mapSorted;
    BOOST_FOREACH(PAIRTYPE(const uint256, CWalletTx)& item, mapWallet)
    {
        CWalletTx& wtx = item.second;
        // Don't rebroadcast if newer than nTime:
        if (wtx.nTimeReceived > nTime)
            continue;
        mapSorted.insert(std::make_pair(wtx.nTimeReceived, &wtx));
    }
    BOOST_FOREACH(PAIRTYPE(const unsigned int, CWalletTx*)& item, mapSorted)
    {
        CWalletTx& wtx = *item.second;
        if (wtx.RelayWalletTransaction(connman))
            result.push_back(wtx.GetHash());
    }
    return result;
}

void CWallet::ResendWalletTransactions(int64_t nBestBlockTime, CConnman* connman)
{
    // Do this infrequently and randomly to avoid giving away
    // that these are our transactions.
    if (GetTime() < nNextResend || !fBroadcastTransactions)
        return;
    bool fFirst = (nNextResend == 0);
    nNextResend = GetTime() + GetRand(30 * 60);
    if (fFirst)
        return;

    // Only do it if there's been a new block since last time
    if (nBestBlockTime < nLastResend)
        return;
    nLastResend = GetTime();

    // Rebroadcast unconfirmed txes older than 5 minutes before the last
    // block was found:
    std::vector<uint256> relayed = ResendWalletTransactionsBefore(nBestBlockTime-5*60, connman);
    if (!relayed.empty())
        LogPrintf("%s: rebroadcast %u unconfirmed transactions\n", __func__, relayed.size());
}

/** @} */ // end of mapWallet




/** @defgroup Actions
 *
 * @{
 */


CAmount CWallet::GetBalance() const
{
    CAmount nTotal = 0;
    {
        LOCK2(cs_main, cs_wallet);
        for (std::map<uint256, CWalletTx>::const_iterator it = mapWallet.begin(); it != mapWallet.end(); ++it)
        {
            const CWalletTx* pcoin = &(*it).second;
            if (pcoin->IsTrusted())
                nTotal += pcoin->GetAvailableCredit();
        }
    }

    return nTotal;
}

CAmount CWallet::GetAnonymizableBalance(bool fSkipDenominated, bool fSkipUnconfirmed) const
{
    if(fLiteMode) return 0;

    std::vector<CompactTallyItem> vecTally;
    if(!SelectCoinsGrouppedByAddresses(vecTally, fSkipDenominated, true, fSkipUnconfirmed)) return 0;

    CAmount nTotal = 0;

    const CAmount nSmallestDenom = CPrivateSend::GetSmallestDenomination();
    const CAmount nMixingCollateral = CPrivateSend::GetCollateralAmount();
    for (const auto& item : vecTally) {
        bool fIsDenominated = CPrivateSend::IsDenominatedAmount(item.nAmount);
        if(fSkipDenominated && fIsDenominated) continue;
        // assume that the fee to create denoms should be mixing collateral at max
        if(item.nAmount >= nSmallestDenom + (fIsDenominated ? 0 : nMixingCollateral))
            nTotal += item.nAmount;
    }

    return nTotal;
}

CAmount CWallet::GetAnonymizedBalance() const
{
    if(fLiteMode) return 0;

    CAmount nTotal = 0;

    LOCK2(cs_main, cs_wallet);

    std::set<uint256> setWalletTxesCounted;
    for (const auto& outpoint : setWalletUTXO) {

        if (setWalletTxesCounted.find(outpoint.hash) != setWalletTxesCounted.end()) continue;
        setWalletTxesCounted.insert(outpoint.hash);

        for (std::map<uint256, CWalletTx>::const_iterator it = mapWallet.find(outpoint.hash); it != mapWallet.end() && it->first == outpoint.hash; ++it) {
            if (it->second.IsTrusted())
                nTotal += it->second.GetAnonymizedCredit();
        }
    }

    return nTotal;
}

// Note: calculated including unconfirmed,
// that's ok as long as we use it for informational purposes only
float CWallet::GetAverageAnonymizedRounds() const
{
    if(fLiteMode) return 0;

    int nTotal = 0;
    int nCount = 0;

    LOCK2(cs_main, cs_wallet);
    for (const auto& outpoint : setWalletUTXO) {
        if(!IsDenominated(outpoint)) continue;

        nTotal += GetOutpointPrivateSendRounds(outpoint);
        nCount++;
    }

    if(nCount == 0) return 0;

    return (float)nTotal/nCount;
}

// Note: calculated including unconfirmed,
// that's ok as long as we use it for informational purposes only
CAmount CWallet::GetNormalizedAnonymizedBalance() const
{
    if(fLiteMode) return 0;

    CAmount nTotal = 0;

    LOCK2(cs_main, cs_wallet);
    for (const auto& outpoint : setWalletUTXO) {
        std::map<uint256, CWalletTx>::const_iterator it = mapWallet.find(outpoint.hash);
        if (it == mapWallet.end()) continue;
        if (!IsDenominated(outpoint)) continue;
        if (it->second.GetDepthInMainChain() < 0) continue;

        int nRounds = GetOutpointPrivateSendRounds(outpoint);
        nTotal += it->second.tx->vout[outpoint.n].nValue * nRounds / privateSendClient.nPrivateSendRounds;
    }

    return nTotal;
}

CAmount CWallet::GetNeedsToBeAnonymizedBalance(CAmount nMinBalance) const
{
    if(fLiteMode) return 0;

    CAmount nAnonymizedBalance = GetAnonymizedBalance();
    CAmount nNeedsToAnonymizeBalance = privateSendClient.nPrivateSendAmount*COIN - nAnonymizedBalance;

    // try to overshoot target DS balance up to nMinBalance
    nNeedsToAnonymizeBalance += nMinBalance;

    CAmount nAnonymizableBalance = GetAnonymizableBalance();

    // anonymizable balance is way too small
    if(nAnonymizableBalance < nMinBalance) return 0;

    // not enough funds to anonymze amount we want, try the max we can
    if(nNeedsToAnonymizeBalance > nAnonymizableBalance) nNeedsToAnonymizeBalance = nAnonymizableBalance;

    // we should never exceed the pool max
    if (nNeedsToAnonymizeBalance > CPrivateSend::GetMaxPoolAmount()) nNeedsToAnonymizeBalance = CPrivateSend::GetMaxPoolAmount();

    return nNeedsToAnonymizeBalance;
}

CAmount CWallet::GetDenominatedBalance(bool unconfirmed) const
{
    if(fLiteMode) return 0;

    CAmount nTotal = 0;
    {
        LOCK2(cs_main, cs_wallet);
        for (std::map<uint256, CWalletTx>::const_iterator it = mapWallet.begin(); it != mapWallet.end(); ++it)
        {
            const CWalletTx* pcoin = &(*it).second;

            nTotal += pcoin->GetDenominatedCredit(unconfirmed);
        }
    }

    return nTotal;
}

CAmount CWallet::GetUnconfirmedBalance() const
{
    CAmount nTotal = 0;
    {
        LOCK2(cs_main, cs_wallet);
        for (std::map<uint256, CWalletTx>::const_iterator it = mapWallet.begin(); it != mapWallet.end(); ++it)
        {
            const CWalletTx* pcoin = &(*it).second;
            if (!pcoin->IsTrusted() && pcoin->GetDepthInMainChain() == 0 && pcoin->InMempool())
                nTotal += pcoin->GetAvailableCredit();
        }
    }
    return nTotal;
}

CAmount CWallet::GetImmatureBalance() const
{
    CAmount nTotal = 0;
    {
        LOCK2(cs_main, cs_wallet);
        for (std::map<uint256, CWalletTx>::const_iterator it = mapWallet.begin(); it != mapWallet.end(); ++it)
        {
            const CWalletTx* pcoin = &(*it).second;
            nTotal += pcoin->GetImmatureCredit();
        }
    }
    return nTotal;
}

CAmount CWallet::GetWatchOnlyBalance() const
{
    CAmount nTotal = 0;
    {
        LOCK2(cs_main, cs_wallet);
        for (std::map<uint256, CWalletTx>::const_iterator it = mapWallet.begin(); it != mapWallet.end(); ++it)
        {
            const CWalletTx* pcoin = &(*it).second;
            if (pcoin->IsTrusted())
                nTotal += pcoin->GetAvailableWatchOnlyCredit();
        }
    }

    return nTotal;
}

CAmount CWallet::GetUnconfirmedWatchOnlyBalance() const
{
    CAmount nTotal = 0;
    {
        LOCK2(cs_main, cs_wallet);
        for (std::map<uint256, CWalletTx>::const_iterator it = mapWallet.begin(); it != mapWallet.end(); ++it)
        {
            const CWalletTx* pcoin = &(*it).second;
            if (!pcoin->IsTrusted() && pcoin->GetDepthInMainChain() == 0 && pcoin->InMempool())
                nTotal += pcoin->GetAvailableWatchOnlyCredit();
        }
    }
    return nTotal;
}

CAmount CWallet::GetImmatureWatchOnlyBalance() const
{
    CAmount nTotal = 0;
    {
        LOCK2(cs_main, cs_wallet);
        for (std::map<uint256, CWalletTx>::const_iterator it = mapWallet.begin(); it != mapWallet.end(); ++it)
        {
            const CWalletTx* pcoin = &(*it).second;
            nTotal += pcoin->GetImmatureWatchOnlyCredit();
        }
    }
    return nTotal;
}

void CWallet::AvailableCoins(std::vector<COutput>& vCoins, bool fOnlyConfirmed, const CCoinControl *coinControl, bool fIncludeZeroValue, AvailableCoinsType nCoinType, bool fUseInstantSend) const
{
    vCoins.clear();

    {
        LOCK2(cs_main, cs_wallet);
        int nInstantSendConfirmationsRequired = Params().GetConsensus().nInstantSendConfirmationsRequired;

        for (std::map<uint256, CWalletTx>::const_iterator it = mapWallet.begin(); it != mapWallet.end(); ++it)
        {
            const uint256& wtxid = it->first;
            const CWalletTx* pcoin = &(*it).second;

            if (!CheckFinalTx(*pcoin))
                continue;

            if (fOnlyConfirmed && !pcoin->IsTrusted())
                continue;

            if (pcoin->IsCoinBase() && pcoin->GetBlocksToMaturity() > 0)
                continue;

            int nDepth = pcoin->GetDepthInMainChain(false);
            // do not use IX for inputs that have less then nInstantSendConfirmationsRequired blockchain confirmations
            if (fUseInstantSend && nDepth < nInstantSendConfirmationsRequired)
                continue;

            // We should not consider coins which aren't at least in our mempool
            // It's possible for these to be conflicted via ancestors which we may never be able to detect
            if (nDepth == 0 && !pcoin->InMempool())
                continue;

            // We should not consider coins which aren't at least in our mempool
            // It's possible for these to be conflicted via ancestors which we may never be able to detect
            if (nDepth == 0 && !pcoin->InMempool())
                continue;

            for (unsigned int i = 0; i < pcoin->tx->vout.size(); i++) {
                bool found = false;
                if(nCoinType == ONLY_DENOMINATED) {
                    found = CPrivateSend::IsDenominatedAmount(pcoin->tx->vout[i].nValue);
                } else if(nCoinType == ONLY_NONDENOMINATED) {
                    if (CPrivateSend::IsCollateralAmount(pcoin->tx->vout[i].nValue)) continue; // do not use collateral amounts
                    found = !CPrivateSend::IsDenominatedAmount(pcoin->tx->vout[i].nValue);
                } else if(nCoinType == ONLY_1000) {
                    found = pcoin->tx->vout[i].nValue == 1000*COIN;
                } else if(nCoinType == ONLY_PRIVATESEND_COLLATERAL) {
                    found = CPrivateSend::IsCollateralAmount(pcoin->tx->vout[i].nValue);
                } else {
                    found = true;
                }
                if(!found) continue;

                isminetype mine = IsMine(pcoin->tx->vout[i]);
                if (!(IsSpent(wtxid, i)) && mine != ISMINE_NO &&
                    (!IsLockedCoin((*it).first, i) || nCoinType == ONLY_1000) &&
                    (pcoin->tx->vout[i].nValue > 0 || fIncludeZeroValue) &&
                    (!coinControl || !coinControl->HasSelected() || coinControl->fAllowOtherInputs || coinControl->IsSelected(COutPoint((*it).first, i))))
                        vCoins.push_back(COutput(pcoin, i, nDepth,
                                                 ((mine & ISMINE_SPENDABLE) != ISMINE_NO) ||
                                                  (coinControl && coinControl->fAllowWatchOnly && (mine & ISMINE_WATCH_SOLVABLE) != ISMINE_NO),
                                                 (mine & (ISMINE_SPENDABLE | ISMINE_WATCH_SOLVABLE)) != ISMINE_NO));
            }
        }
    }
}

static void ApproximateBestSubset(std::vector<std::pair<CAmount, std::pair<const CWalletTx*,unsigned int> > >vValue, const CAmount& nTotalLower, const CAmount& nTargetValue,
                                  std::vector<char>& vfBest, CAmount& nBest, bool fUseInstantSend = false, int iterations = 1000)
{
    std::vector<char> vfIncluded;

    vfBest.assign(vValue.size(), true);
    nBest = nTotalLower;

    FastRandomContext insecure_rand;

    for (int nRep = 0; nRep < iterations && nBest != nTargetValue; nRep++)
    {
        vfIncluded.assign(vValue.size(), false);
        CAmount nTotal = 0;
        bool fReachedTarget = false;
        for (int nPass = 0; nPass < 2 && !fReachedTarget; nPass++)
        {
            for (unsigned int i = 0; i < vValue.size(); i++)
            {
                if (fUseInstantSend && nTotal + vValue[i].first > sporkManager.GetSporkValue(SPORK_5_INSTANTSEND_MAX_VALUE)*COIN) {
                    continue;
                }
                //The solver here uses a randomized algorithm,
                //the randomness serves no real security purpose but is just
                //needed to prevent degenerate behavior and it is important
                //that the rng is fast. We do not use a constant random sequence,
                //because there may be some privacy improvement by making
                //the selection random.
                if (nPass == 0 ? insecure_rand.rand32()&1 : !vfIncluded[i])
                {
                    nTotal += vValue[i].first;
                    vfIncluded[i] = true;
                    if (nTotal >= nTargetValue)
                    {
                        fReachedTarget = true;
                        if (nTotal < nBest)
                        {
                            nBest = nTotal;
                            vfBest = vfIncluded;
                        }
                        nTotal -= vValue[i].first;
                        vfIncluded[i] = false;
                    }
                }
            }
        }
    }
<<<<<<< HEAD

    //Reduces the approximate best subset by removing any inputs that are smaller than the surplus of nTotal beyond nTargetValue.
    for (unsigned int i = 0; i < vValue.size(); i++)
    {
        if (vfBest[i] && (nBest - vValue[i].first) >= nTargetValue )
        {
            vfBest[i] = false;
            nBest -= vValue[i].first;
        }
    }
=======
>>>>>>> 855ac356
}

// move denoms down
bool less_then_denom (const COutput& out1, const COutput& out2)
{
    const CWalletTx *pcoin1 = out1.tx;
    const CWalletTx *pcoin2 = out2.tx;

    bool found1 = false;
    bool found2 = false;
    for (const auto& d : CPrivateSend::GetStandardDenominations()) // loop through predefined denoms
    {
        if(pcoin1->tx->vout[out1.i].nValue == d) found1 = true;
        if(pcoin2->tx->vout[out2.i].nValue == d) found2 = true;
    }
    return (!found1 && found2);
}

bool CWallet::SelectCoinsMinConf(const CAmount& nTargetValue, const int nConfMine, const int nConfTheirs, const uint64_t nMaxAncestors, std::vector<COutput> vCoins,
                                 std::set<std::pair<const CWalletTx*,unsigned int> >& setCoinsRet, CAmount& nValueRet, bool fUseInstantSend) const
{
    setCoinsRet.clear();
    nValueRet = 0;

    // List of values less than target
    std::pair<CAmount, std::pair<const CWalletTx*,unsigned int> > coinLowestLarger;
    coinLowestLarger.first = fUseInstantSend
                                        ? sporkManager.GetSporkValue(SPORK_5_INSTANTSEND_MAX_VALUE)*COIN
                                        : std::numeric_limits<CAmount>::max();
    coinLowestLarger.second.first = NULL;
    std::vector<std::pair<CAmount, std::pair<const CWalletTx*,unsigned int> > > vValue;
    CAmount nTotalLower = 0;

    random_shuffle(vCoins.begin(), vCoins.end(), GetRandInt);

    // move denoms down on the list
    std::sort(vCoins.begin(), vCoins.end(), less_then_denom);

    // try to find nondenom first to prevent unneeded spending of mixed coins
    for (unsigned int tryDenom = 0; tryDenom < 2; tryDenom++)
    {
        LogPrint("selectcoins", "tryDenom: %d\n", tryDenom);
        vValue.clear();
        nTotalLower = 0;
        BOOST_FOREACH(const COutput &output, vCoins)
        {
            if (!output.fSpendable)
                continue;

            const CWalletTx *pcoin = output.tx;

//            if (fDebug) LogPrint("selectcoins", "value %s confirms %d\n", FormatMoney(pcoin->vout[output.i].nValue), output.nDepth);
            if (output.nDepth < (pcoin->IsFromMe(ISMINE_ALL) ? nConfMine : nConfTheirs))
                continue;

            if (!mempool.TransactionWithinChainLimit(pcoin->GetHash(), nMaxAncestors))
                continue;

            int i = output.i;
            CAmount n = pcoin->tx->vout[i].nValue;
            if (tryDenom == 0 && CPrivateSend::IsDenominatedAmount(n)) continue; // we don't want denom values on first run

            std::pair<CAmount, std::pair<const CWalletTx*,unsigned int> > coin = std::make_pair(n, std::make_pair(pcoin, i));

            if (n == nTargetValue)
            {
                setCoinsRet.insert(coin.second);
                nValueRet += coin.first;
                return true;
            }
            else if (n < nTargetValue + MIN_CHANGE)
            {
                vValue.push_back(coin);
                nTotalLower += n;
            }
            else if (n < coinLowestLarger.first)
            {
                coinLowestLarger = coin;
            }
        }

        if (nTotalLower == nTargetValue)
        {
            for (unsigned int i = 0; i < vValue.size(); ++i)
            {
                setCoinsRet.insert(vValue[i].second);
                nValueRet += vValue[i].first;
            }
            return true;
        }

        if (nTotalLower < nTargetValue)
        {
            if (coinLowestLarger.second.first == NULL) // there is no input larger than nTargetValue
            {
                if (tryDenom == 0)
                    // we didn't look at denom yet, let's do it
                    continue;
                else
                    // we looked at everything possible and didn't find anything, no luck
                    return false;
            }
            setCoinsRet.insert(coinLowestLarger.second);
            nValueRet += coinLowestLarger.first;
            return true;
        }

        // nTotalLower > nTargetValue
        break;

    }

    // Solve subset sum by stochastic approximation
    std::sort(vValue.begin(), vValue.end(), CompareValueOnly());
    std::reverse(vValue.begin(), vValue.end());
    std::vector<char> vfBest;
    CAmount nBest;

    ApproximateBestSubset(vValue, nTotalLower, nTargetValue, vfBest, nBest, fUseInstantSend);
    if (nBest != nTargetValue && nTotalLower >= nTargetValue + MIN_CHANGE)
        ApproximateBestSubset(vValue, nTotalLower, nTargetValue + MIN_CHANGE, vfBest, nBest, fUseInstantSend);

    // If we have a bigger coin and (either the stochastic approximation didn't find a good solution,
    //                                   or the next bigger coin is closer), return the bigger coin
    if (coinLowestLarger.second.first &&
        ((nBest != nTargetValue && nBest < nTargetValue + MIN_CHANGE) || coinLowestLarger.first <= nBest))
    {
        setCoinsRet.insert(coinLowestLarger.second);
        nValueRet += coinLowestLarger.first;
    }
    else {
        std::string s = "CWallet::SelectCoinsMinConf best subset: ";
        for (unsigned int i = 0; i < vValue.size(); i++)
        {
            if (vfBest[i])
            {
                setCoinsRet.insert(vValue[i].second);
                nValueRet += vValue[i].first;
                s += FormatMoney(vValue[i].first) + " ";
            }
        }
        LogPrint("selectcoins", "%s - total %s\n", s, FormatMoney(nBest));
    }

    return true;
}

bool CWallet::SelectCoins(const std::vector<COutput>& vAvailableCoins, const CAmount& nTargetValue, std::set<std::pair<const CWalletTx*,unsigned int> >& setCoinsRet, CAmount& nValueRet, const CCoinControl* coinControl, AvailableCoinsType nCoinType, bool fUseInstantSend) const
{
    // Note: this function should never be used for "always free" tx types like dstx

    std::vector<COutput> vCoins(vAvailableCoins);

    // coin control -> return all selected outputs (we want all selected to go into the transaction for sure)
    if (coinControl && coinControl->HasSelected() && !coinControl->fAllowOtherInputs)
    {
        BOOST_FOREACH(const COutput& out, vCoins)
        {
            if(!out.fSpendable)
                continue;

            if(nCoinType == ONLY_DENOMINATED) {
                COutPoint outpoint = COutPoint(out.tx->GetHash(),out.i);
                int nRounds = GetOutpointPrivateSendRounds(outpoint);
                // make sure it's actually anonymized
                if(nRounds < privateSendClient.nPrivateSendRounds) continue;
            }
            nValueRet += out.tx->tx->vout[out.i].nValue;
            setCoinsRet.insert(std::make_pair(out.tx, out.i));
        }

        return (nValueRet >= nTargetValue);
    }

    //if we're doing only denominated, we need to round up to the nearest smallest denomination
    if(nCoinType == ONLY_DENOMINATED) {
        std::vector<CAmount> vecPrivateSendDenominations = CPrivateSend::GetStandardDenominations();
        CAmount nSmallestDenom = vecPrivateSendDenominations.back();
        // Make outputs by looping through denominations, from large to small
        for (const auto& nDenom : vecPrivateSendDenominations)
        {
            for (const auto& out : vCoins)
            {
                //make sure it's the denom we're looking for, round the amount up to smallest denom
                if(out.tx->tx->vout[out.i].nValue == nDenom && nValueRet + nDenom < nTargetValue + nSmallestDenom) {
                    COutPoint outpoint = COutPoint(out.tx->GetHash(),out.i);
                    int nRounds = GetOutpointPrivateSendRounds(outpoint);
                    // make sure it's actually anonymized
                    if(nRounds < privateSendClient.nPrivateSendRounds) continue;
                    nValueRet += nDenom;
                    setCoinsRet.insert(std::make_pair(out.tx, out.i));
                }
            }
        }
        return (nValueRet >= nTargetValue);
    }
    // calculate value from preset inputs and store them
    std::set<std::pair<const CWalletTx*, uint32_t> > setPresetCoins;
    CAmount nValueFromPresetInputs = 0;

    std::vector<COutPoint> vPresetInputs;
    if (coinControl)
        coinControl->ListSelected(vPresetInputs);
    BOOST_FOREACH(const COutPoint& outpoint, vPresetInputs)
    {
        std::map<uint256, CWalletTx>::const_iterator it = mapWallet.find(outpoint.hash);
        if (it != mapWallet.end())
        {
            const CWalletTx* pcoin = &it->second;
            // Clearly invalid input, fail
            if (pcoin->tx->vout.size() <= outpoint.n)
                return false;
            nValueFromPresetInputs += pcoin->tx->vout[outpoint.n].nValue;
            setPresetCoins.insert(std::make_pair(pcoin, outpoint.n));
        } else
            return false; // TODO: Allow non-wallet inputs
    }

    // remove preset inputs from vCoins
    for (std::vector<COutput>::iterator it = vCoins.begin(); it != vCoins.end() && coinControl && coinControl->HasSelected();)
    {
        if (setPresetCoins.count(std::make_pair(it->tx, it->i)))
            it = vCoins.erase(it);
        else
            ++it;
    }

    size_t nMaxChainLength = std::min(GetArg("-limitancestorcount", DEFAULT_ANCESTOR_LIMIT), GetArg("-limitdescendantcount", DEFAULT_DESCENDANT_LIMIT));
    bool fRejectLongChains = GetBoolArg("-walletrejectlongchains", DEFAULT_WALLET_REJECT_LONG_CHAINS);

    bool res = nTargetValue <= nValueFromPresetInputs ||
        SelectCoinsMinConf(nTargetValue - nValueFromPresetInputs, 1, 6, 0, vCoins, setCoinsRet, nValueRet, fUseInstantSend) ||
        SelectCoinsMinConf(nTargetValue - nValueFromPresetInputs, 1, 1, 0, vCoins, setCoinsRet, nValueRet, fUseInstantSend) ||
        (bSpendZeroConfChange && SelectCoinsMinConf(nTargetValue - nValueFromPresetInputs, 0, 1, 2, vCoins, setCoinsRet, nValueRet, fUseInstantSend)) ||
        (bSpendZeroConfChange && SelectCoinsMinConf(nTargetValue - nValueFromPresetInputs, 0, 1, std::min((size_t)4, nMaxChainLength/3), vCoins, setCoinsRet, nValueRet, fUseInstantSend)) ||
        (bSpendZeroConfChange && SelectCoinsMinConf(nTargetValue - nValueFromPresetInputs, 0, 1, nMaxChainLength/2, vCoins, setCoinsRet, nValueRet, fUseInstantSend)) ||
        (bSpendZeroConfChange && SelectCoinsMinConf(nTargetValue - nValueFromPresetInputs, 0, 1, nMaxChainLength, vCoins, setCoinsRet, nValueRet, fUseInstantSend)) ||
        (bSpendZeroConfChange && !fRejectLongChains && SelectCoinsMinConf(nTargetValue - nValueFromPresetInputs, 0, 1, std::numeric_limits<uint64_t>::max(), vCoins, setCoinsRet, nValueRet, fUseInstantSend));

    // because SelectCoinsMinConf clears the setCoinsRet, we now add the possible inputs to the coinset
    setCoinsRet.insert(setPresetCoins.begin(), setPresetCoins.end());

    // add preset inputs to the total value selected
    nValueRet += nValueFromPresetInputs;

    return res;
}

struct CompareByPriority
{
    bool operator()(const COutput& t1,
                    const COutput& t2) const
    {
        return t1.Priority() > t2.Priority();
    }
};

bool CWallet::FundTransaction(CMutableTransaction& tx, CAmount& nFeeRet, bool overrideEstimatedFeeRate, const CFeeRate& specificFeeRate, int& nChangePosInOut, std::string& strFailReason, bool includeWatching, bool lockUnspents, const std::set<int>& setSubtractFeeFromOutputs, bool keepReserveKey, const CTxDestination& destChange)
{
    std::vector<CRecipient> vecSend;

    // Turn the txout set into a CRecipient vector
    for (size_t idx = 0; idx < tx.vout.size(); idx++)
    {
        const CTxOut& txOut = tx.vout[idx];
        CRecipient recipient = {txOut.scriptPubKey, txOut.nValue, setSubtractFeeFromOutputs.count(idx) == 1};
        vecSend.push_back(recipient);
    }

    CCoinControl coinControl;
    coinControl.destChange = destChange;
    coinControl.fAllowOtherInputs = true;
    coinControl.fAllowWatchOnly = includeWatching;
    coinControl.fOverrideFeeRate = overrideEstimatedFeeRate;
    coinControl.nFeeRate = specificFeeRate;

    BOOST_FOREACH(const CTxIn& txin, tx.vin)
        coinControl.Select(txin.prevout);

    CReserveKey reservekey(this);
    CWalletTx wtx;
    if (!CreateTransaction(vecSend, wtx, reservekey, nFeeRet, nChangePosInOut, strFailReason, &coinControl, false))
        return false;

    if (nChangePosInOut != -1)
        tx.vout.insert(tx.vout.begin() + nChangePosInOut, wtx.tx->vout[nChangePosInOut]);

    // Copy output sizes from new transaction; they may have had the fee subtracted from them
    for (unsigned int idx = 0; idx < tx.vout.size(); idx++)
        tx.vout[idx].nValue = wtx.tx->vout[idx].nValue;

    // Add new txins (keeping original txin scriptSig/order)
    BOOST_FOREACH(const CTxIn& txin, wtx.tx->vin)
    {
        if (!coinControl.IsSelected(txin.prevout))
        {
            tx.vin.push_back(txin);

            if (lockUnspents)
            {
              LOCK2(cs_main, cs_wallet);
              LockCoin(txin.prevout);
            }
        }
    }

    // optionally keep the change output key
    if (keepReserveKey)
        reservekey.KeepKey();

    return true;
}

bool CWallet::SelectCoinsByDenominations(int nDenom, CAmount nValueMin, CAmount nValueMax, std::vector<CTxDSIn>& vecTxDSInRet, std::vector<COutput>& vCoinsRet, CAmount& nValueRet, int nPrivateSendRoundsMin, int nPrivateSendRoundsMax)
{
    vecTxDSInRet.clear();
    vCoinsRet.clear();
    nValueRet = 0;

    std::vector<COutput> vCoins;
    AvailableCoins(vCoins, true, NULL, false, ONLY_DENOMINATED);

    std::random_shuffle(vCoins.rbegin(), vCoins.rend(), GetRandInt);

    // ( bit on if present )
    // bit 0 - 100DASH+1
    // bit 1 - 10DASH+1
    // bit 2 - 1DASH+1
    // bit 3 - .1DASH+1

    std::vector<int> vecBits;
    if (!CPrivateSend::GetDenominationsBits(nDenom, vecBits)) {
        return false;
    }

    int nDenomResult = 0;

    std::vector<CAmount> vecPrivateSendDenominations = CPrivateSend::GetStandardDenominations();
    FastRandomContext insecure_rand;
    for (const auto& out : vCoins)
    {
        // masternode-like input should not be selected by AvailableCoins now anyway
        //if(out.tx->vout[out.i].nValue == 1000*COIN) continue;
        if(nValueRet + out.tx->tx->vout[out.i].nValue <= nValueMax){

            CTxIn txin = CTxIn(out.tx->GetHash(), out.i);

            int nRounds = GetOutpointPrivateSendRounds(txin.prevout);
            if(nRounds >= nPrivateSendRoundsMax) continue;
            if(nRounds < nPrivateSendRoundsMin) continue;

            for (const auto& nBit : vecBits) {
                if(out.tx->tx->vout[out.i].nValue == vecPrivateSendDenominations[nBit]) {
                    nValueRet += out.tx->tx->vout[out.i].nValue;
                    vecTxDSInRet.push_back(CTxDSIn(txin, out.tx->tx->vout[out.i].scriptPubKey));
                    vCoinsRet.push_back(out);
                    nDenomResult |= 1 << nBit;
                }
            }
        }
    }

    return nValueRet >= nValueMin && nDenom == nDenomResult;
}

struct CompareByAmount
{
    bool operator()(const CompactTallyItem& t1,
                    const CompactTallyItem& t2) const
    {
        return t1.nAmount > t2.nAmount;
    }
};

bool CWallet::SelectCoinsGrouppedByAddresses(std::vector<CompactTallyItem>& vecTallyRet, bool fSkipDenominated, bool fAnonymizable, bool fSkipUnconfirmed) const
{
    LOCK2(cs_main, cs_wallet);

    isminefilter filter = ISMINE_SPENDABLE;

    // try to use cache for already confirmed anonymizable inputs
    if(fAnonymizable && fSkipUnconfirmed) {
        if(fSkipDenominated && fAnonymizableTallyCachedNonDenom) {
            vecTallyRet = vecAnonymizableTallyCachedNonDenom;
            LogPrint("selectcoins", "SelectCoinsGrouppedByAddresses - using cache for non-denom inputs %d\n", vecTallyRet.size());
            return vecTallyRet.size() > 0;
        }
        if(!fSkipDenominated && fAnonymizableTallyCached) {
            vecTallyRet = vecAnonymizableTallyCached;
            LogPrint("selectcoins", "SelectCoinsGrouppedByAddresses - using cache for all inputs %d\n", vecTallyRet.size());
            return vecTallyRet.size() > 0;
        }
    }

    CAmount nSmallestDenom = CPrivateSend::GetSmallestDenomination();

    // Tally
    std::map<CTxDestination, CompactTallyItem> mapTally;
    std::set<uint256> setWalletTxesCounted;
    for (const auto& outpoint : setWalletUTXO) {

        if (setWalletTxesCounted.find(outpoint.hash) != setWalletTxesCounted.end()) continue;
        setWalletTxesCounted.insert(outpoint.hash);

        std::map<uint256, CWalletTx>::const_iterator it = mapWallet.find(outpoint.hash);
        if (it == mapWallet.end()) continue;

        const CWalletTx& wtx = (*it).second;

        if(wtx.IsCoinBase() && wtx.GetBlocksToMaturity() > 0) continue;
        if(fSkipUnconfirmed && !wtx.IsTrusted()) continue;

        for (unsigned int i = 0; i < wtx.tx->vout.size(); i++) {
            CTxDestination txdest;
            if (!ExtractDestination(wtx.tx->vout[i].scriptPubKey, txdest)) continue;

            isminefilter mine = ::IsMine(*this, txdest);
            if(!(mine & filter)) continue;

            if(IsSpent(outpoint.hash, i) || IsLockedCoin(outpoint.hash, i)) continue;

            if(fSkipDenominated && CPrivateSend::IsDenominatedAmount(wtx.tx->vout[i].nValue)) continue;

            if(fAnonymizable) {
                // ignore collaterals
                if(CPrivateSend::IsCollateralAmount(wtx.tx->vout[i].nValue)) continue;
                if(fMasternodeMode && wtx.tx->vout[i].nValue == 1000*COIN) continue;
                // ignore outputs that are 10 times smaller then the smallest denomination
                // otherwise they will just lead to higher fee / lower priority
                if(wtx.tx->vout[i].nValue <= nSmallestDenom/10) continue;
                // ignore anonymized
                if(GetOutpointPrivateSendRounds(COutPoint(outpoint.hash, i)) >= privateSendClient.nPrivateSendRounds) continue;
            }

            CompactTallyItem& item = mapTally[txdest];
            item.txdest = txdest;
            item.nAmount += wtx.tx->vout[i].nValue;
            item.vecOutPoints.emplace_back(outpoint.hash, i);
        }
    }

    // construct resulting vector
    vecTallyRet.clear();
    for (const auto& item : mapTally) {
        if(fAnonymizable && item.second.nAmount < nSmallestDenom) continue;
        vecTallyRet.push_back(item.second);
    }

    // order by amounts per address, from smallest to largest
    std::sort(vecTallyRet.rbegin(), vecTallyRet.rend(), CompareByAmount());

    // cache already confirmed anonymizable entries for later use
    if(fAnonymizable && fSkipUnconfirmed) {
        if(fSkipDenominated) {
            vecAnonymizableTallyCachedNonDenom = vecTallyRet;
            fAnonymizableTallyCachedNonDenom = true;
        } else {
            vecAnonymizableTallyCached = vecTallyRet;
            fAnonymizableTallyCached = true;
        }
    }

    // debug
    if (LogAcceptCategory("selectcoins")) {
        std::string strMessage = "SelectCoinsGrouppedByAddresses - vecTallyRet:\n";
        for (const auto& item : vecTallyRet)
            strMessage += strprintf("  %s %f\n", CBitcoinAddress(item.txdest).ToString().c_str(), float(item.nAmount)/COIN);
        LogPrint("selectcoins", "%s", strMessage);
    }

    return vecTallyRet.size() > 0;
}

bool CWallet::SelectCoinsDark(CAmount nValueMin, CAmount nValueMax, std::vector<CTxIn>& vecTxInRet, CAmount& nValueRet, int nPrivateSendRoundsMin, int nPrivateSendRoundsMax) const
{
    CCoinControl *coinControl=NULL;

    vecTxInRet.clear();
    nValueRet = 0;

    std::vector<COutput> vCoins;
    AvailableCoins(vCoins, true, coinControl, false, nPrivateSendRoundsMin < 0 ? ONLY_NONDENOMINATED : ONLY_DENOMINATED);

    //order the array so largest nondenom are first, then denominations, then very small inputs.
    std::sort(vCoins.rbegin(), vCoins.rend(), CompareByPriority());

    for (const auto& out : vCoins)
    {
        //do not allow inputs less than 1/10th of minimum value
        if(out.tx->tx->vout[out.i].nValue < nValueMin/10) continue;
        //do not allow collaterals to be selected
        if(CPrivateSend::IsCollateralAmount(out.tx->tx->vout[out.i].nValue)) continue;
        if(fMasternodeMode && out.tx->tx->vout[out.i].nValue == 1000*COIN) continue; //masternode input

        if(nValueRet + out.tx->tx->vout[out.i].nValue <= nValueMax){
            CTxIn txin = CTxIn(out.tx->GetHash(),out.i);

            int nRounds = GetOutpointPrivateSendRounds(txin.prevout);
            if(nRounds >= nPrivateSendRoundsMax) continue;
            if(nRounds < nPrivateSendRoundsMin) continue;

            nValueRet += out.tx->tx->vout[out.i].nValue;
            vecTxInRet.push_back(txin);
        }
    }

    return nValueRet >= nValueMin;
}

bool CWallet::GetCollateralTxDSIn(CTxDSIn& txdsinRet, CAmount& nValueRet) const
{
    LOCK2(cs_main, cs_wallet);

    std::vector<COutput> vCoins;

    AvailableCoins(vCoins);

    for (const auto& out : vCoins)
    {
        if(CPrivateSend::IsCollateralAmount(out.tx->tx->vout[out.i].nValue))
        {
            txdsinRet = CTxDSIn(CTxIn(out.tx->tx->GetHash(), out.i), out.tx->tx->vout[out.i].scriptPubKey);
            nValueRet = out.tx->tx->vout[out.i].nValue;
            return true;
        }
    }

    return false;
}

bool CWallet::GetMasternodeOutpointAndKeys(COutPoint& outpointRet, CPubKey& pubKeyRet, CKey& keyRet, const std::string& strTxHash, const std::string& strOutputIndex)
{
    // wait for reindex and/or import to finish
    if (fImporting || fReindex) return false;

    // Find possible candidates
    std::vector<COutput> vPossibleCoins;
    AvailableCoins(vPossibleCoins, true, NULL, false, ONLY_1000);
    if(vPossibleCoins.empty()) {
        LogPrintf("CWallet::GetMasternodeOutpointAndKeys -- Could not locate any valid masternode vin\n");
        return false;
    }

    if(strTxHash.empty()) // No output specified, select the first one
        return GetOutpointAndKeysFromOutput(vPossibleCoins[0], outpointRet, pubKeyRet, keyRet);

    // Find specific outpoint
    uint256 txHash = uint256S(strTxHash);
    int nOutputIndex = atoi(strOutputIndex);

    for (const auto& out : vPossibleCoins)
        if(out.tx->GetHash() == txHash && out.i == nOutputIndex) // found it!
            return GetOutpointAndKeysFromOutput(out, outpointRet, pubKeyRet, keyRet);

    LogPrintf("CWallet::GetMasternodeOutpointAndKeys -- Could not locate specified masternode vin\n");
    return false;
}

bool CWallet::GetOutpointAndKeysFromOutput(const COutput& out, COutPoint& outpointRet, CPubKey& pubKeyRet, CKey& keyRet)
{
    // wait for reindex and/or import to finish
    if (fImporting || fReindex) return false;

    CScript pubScript;

    outpointRet = COutPoint(out.tx->GetHash(), out.i);
    pubScript = out.tx->tx->vout[out.i].scriptPubKey; // the inputs PubKey

    CTxDestination address1;
    ExtractDestination(pubScript, address1);
    CBitcoinAddress address2(address1);

    CKeyID keyID;
    if (!address2.GetKeyID(keyID)) {
        LogPrintf("CWallet::GetOutpointAndKeysFromOutput -- Address does not refer to a key\n");
        return false;
    }

    if (!GetKey(keyID, keyRet)) {
        LogPrintf ("CWallet::GetOutpointAndKeysFromOutput -- Private key for address is not known\n");
        return false;
    }

    pubKeyRet = keyRet.GetPubKey();
    return true;
}

int CWallet::CountInputsWithAmount(CAmount nInputAmount)
{
    CAmount nTotal = 0;
    {
        LOCK2(cs_main, cs_wallet);
        for (std::map<uint256, CWalletTx>::const_iterator it = mapWallet.begin(); it != mapWallet.end(); ++it)
        {
            const CWalletTx* pcoin = &(*it).second;
            if (pcoin->IsTrusted()){
                int nDepth = pcoin->GetDepthInMainChain(false);

                for (unsigned int i = 0; i < pcoin->tx->vout.size(); i++) {
                    COutput out = COutput(pcoin, i, nDepth, true, true);
                    COutPoint outpoint = COutPoint(out.tx->GetHash(), out.i);

                    if(out.tx->tx->vout[out.i].nValue != nInputAmount) continue;
                    if(!CPrivateSend::IsDenominatedAmount(pcoin->tx->vout[i].nValue)) continue;
                    if(IsSpent(out.tx->GetHash(), i) || IsMine(pcoin->tx->vout[i]) != ISMINE_SPENDABLE || !IsDenominated(outpoint)) continue;

                    nTotal++;
                }
            }
        }
    }

    return nTotal;
}

bool CWallet::HasCollateralInputs(bool fOnlyConfirmed) const
{
    std::vector<COutput> vCoins;
    AvailableCoins(vCoins, fOnlyConfirmed, NULL, false, ONLY_PRIVATESEND_COLLATERAL);

    return !vCoins.empty();
}

bool CWallet::CreateCollateralTransaction(CMutableTransaction& txCollateral, std::string& strReason)
{
    LOCK2(cs_main, cs_wallet);

    txCollateral.vin.clear();
    txCollateral.vout.clear();

    CReserveKey reservekey(this);
    CAmount nValue = 0;
    CTxDSIn txdsinCollateral;

    if (!GetCollateralTxDSIn(txdsinCollateral, nValue)) {
        strReason = "PrivateSend requires a collateral transaction and could not locate an acceptable input!";
        return false;
    }

    txCollateral.vin.push_back(txdsinCollateral);

    // pay collateral charge in fees
    // NOTE: no need for protobump patch here,
    // CPrivateSend::IsCollateralAmount in GetCollateralTxDSIn should already take care of this
    if (nValue >= CPrivateSend::GetCollateralAmount() * 2) {
        // make our change address
        CScript scriptChange;
        CPubKey vchPubKey;
        bool success = reservekey.GetReservedKey(vchPubKey, true);
        assert(success); // should never fail, as we just unlocked
        scriptChange = GetScriptForDestination(vchPubKey.GetID());
        reservekey.KeepKey();
        // return change
        txCollateral.vout.push_back(CTxOut(nValue - CPrivateSend::GetCollateralAmount(), scriptChange));
    } else { // nValue < CPrivateSend::GetCollateralAmount() * 2
        // create dummy data output only and pay everything as a fee
        txCollateral.vout.push_back(CTxOut(0, CScript() << OP_RETURN));
    }

    if (!SignSignature(*this, txdsinCollateral.prevPubKey, txCollateral, 0)) {
        strReason = "Unable to sign collateral transaction!";
        return false;
    }

    return true;
}

bool CWallet::GetBudgetSystemCollateralTX(CTransactionRef& tx, uint256 hash, CAmount amount, bool fUseInstantSend)
{
    CWalletTx wtx;
    if(GetBudgetSystemCollateralTX(wtx, hash, amount, fUseInstantSend)){
        tx = wtx.tx;
        return true;
    }
    return false;
}

bool CWallet::GetBudgetSystemCollateralTX(CWalletTx& tx, uint256 hash, CAmount amount, bool fUseInstantSend)
{
    // make our change address
    CReserveKey reservekey(this);

    CScript scriptChange;
    scriptChange << OP_RETURN << ToByteVector(hash);

    CAmount nFeeRet = 0;
    int nChangePosRet = -1;
    std::string strFail = "";
    std::vector< CRecipient > vecSend;
    vecSend.push_back((CRecipient){scriptChange, amount, false});

    CCoinControl *coinControl=NULL;
    bool success = CreateTransaction(vecSend, tx, reservekey, nFeeRet, nChangePosRet, strFail, coinControl, true, ALL_COINS, fUseInstantSend);
    if(!success){
        LogPrintf("CWallet::GetBudgetSystemCollateralTX -- Error: %s\n", strFail);
        return false;
    }

    return true;
}


bool CWallet::ConvertList(std::vector<CTxIn> vecTxIn, std::vector<CAmount>& vecAmounts)
{
    LOCK2(cs_main, cs_wallet);

    for (const auto& txin : vecTxIn) {
        if (mapWallet.count(txin.prevout.hash)) {
            CWalletTx& wtx = mapWallet[txin.prevout.hash];
            if(txin.prevout.n < wtx.tx->vout.size()){
                vecAmounts.push_back(wtx.tx->vout[txin.prevout.n].nValue);
            }
        } else {
            LogPrintf("CWallet::ConvertList -- Couldn't find transaction\n");
        }
    }
    return true;
}

bool CWallet::CreateTransaction(const std::vector<CRecipient>& vecSend, CWalletTx& wtxNew, CReserveKey& reservekey, CAmount& nFeeRet,
                                int& nChangePosInOut, std::string& strFailReason, const CCoinControl* coinControl, bool sign, AvailableCoinsType nCoinType, bool fUseInstantSend)
{
    CAmount nFeePay = fUseInstantSend ? CTxLockRequest().GetMinFee() : 0;

    CAmount nValue = 0;
    int nChangePosRequest = nChangePosInOut;
    unsigned int nSubtractFeeFromAmount = 0;
    for (const auto& recipient : vecSend)
    {
        if (nValue < 0 || recipient.nAmount < 0)
        {
            strFailReason = _("Transaction amounts must not be negative");
            return false;
        }
        nValue += recipient.nAmount;

        if (recipient.fSubtractFeeFromAmount)
            nSubtractFeeFromAmount++;
    }
    if (vecSend.empty())
    {
        strFailReason = _("Transaction must have at least one recipient");
        return false;
    }

    wtxNew.fTimeReceivedIsTxTime = true;
    wtxNew.BindWallet(this);
    CMutableTransaction txNew;

    // Discourage fee sniping.
    //
    // For a large miner the value of the transactions in the best block and
    // the mempool can exceed the cost of deliberately attempting to mine two
    // blocks to orphan the current best block. By setting nLockTime such that
    // only the next block can include the transaction, we discourage this
    // practice as the height restricted and limited blocksize gives miners
    // considering fee sniping fewer options for pulling off this attack.
    //
    // A simple way to think about this is from the wallet's point of view we
    // always want the blockchain to move forward. By setting nLockTime this
    // way we're basically making the statement that we only want this
    // transaction to appear in the next block; we don't want to potentially
    // encourage reorgs by allowing transactions to appear at lower heights
    // than the next block in forks of the best chain.
    //
    // Of course, the subsidy is high enough, and transaction volume low
    // enough, that fee sniping isn't a problem yet, but by implementing a fix
    // now we ensure code won't be written that makes assumptions about
    // nLockTime that preclude a fix later.

    txNew.nLockTime = chainActive.Height();

    // Secondly occasionally randomly pick a nLockTime even further back, so
    // that transactions that are delayed after signing for whatever reason,
    // e.g. high-latency mix networks and some CoinJoin implementations, have
    // better privacy.
    if (GetRandInt(10) == 0)
        txNew.nLockTime = std::max(0, (int)txNew.nLockTime - GetRandInt(100));

    assert(txNew.nLockTime <= (unsigned int)chainActive.Height());
    assert(txNew.nLockTime < LOCKTIME_THRESHOLD);

    {
        std::set<std::pair<const CWalletTx*,unsigned int> > setCoins;
        std::vector<CTxDSIn> vecTxDSInTmp;
        LOCK2(cs_main, cs_wallet);
        {
            std::vector<COutput> vAvailableCoins;
            AvailableCoins(vAvailableCoins, true, coinControl, false, nCoinType, fUseInstantSend);
            int nInstantSendConfirmationsRequired = Params().GetConsensus().nInstantSendConfirmationsRequired;

            nFeeRet = 0;
            if(nFeePay > 0) nFeeRet = nFeePay;
            // Start with no fee and loop until there is enough fee
            while (true)
            {
                nChangePosInOut = nChangePosRequest;
                txNew.vin.clear();
                txNew.vout.clear();
                wtxNew.fFromMe = true;
                bool fFirst = true;

                CAmount nValueToSelect = nValue;
                if (nSubtractFeeFromAmount == 0)
                    nValueToSelect += nFeeRet;
                double dPriority = 0;
                // vouts to the payees
                for (const auto& recipient : vecSend)
                {
                    CTxOut txout(recipient.nAmount, recipient.scriptPubKey);

                    if (recipient.fSubtractFeeFromAmount)
                    {
                        txout.nValue -= nFeeRet / nSubtractFeeFromAmount; // Subtract fee equally from each selected recipient

                        if (fFirst) // first receiver pays the remainder not divisible by output count
                        {
                            fFirst = false;
                            txout.nValue -= nFeeRet % nSubtractFeeFromAmount;
                        }
                    }

                    if (txout.IsDust(dustRelayFee))
                    {
                        if (recipient.fSubtractFeeFromAmount && nFeeRet > 0)
                        {
                            if (txout.nValue < 0)
                                strFailReason = _("The transaction amount is too small to pay the fee");
                            else
                                strFailReason = _("The transaction amount is too small to send after the fee has been deducted");
                        }
                        else
                            strFailReason = _("Transaction amount too small");
                        return false;
                    }
                    txNew.vout.push_back(txout);
                }

                // Choose coins to use
                CAmount nValueIn = 0;
                setCoins.clear();
                if (!SelectCoins(vAvailableCoins, nValueToSelect, setCoins, nValueIn, coinControl, nCoinType, fUseInstantSend))
                {
                    if (nCoinType == ONLY_NONDENOMINATED) {
                        strFailReason = _("Unable to locate enough PrivateSend non-denominated funds for this transaction.");
                    } else if (nCoinType == ONLY_DENOMINATED) {
                        strFailReason = _("Unable to locate enough PrivateSend denominated funds for this transaction.");
                        strFailReason += " " + _("PrivateSend uses exact denominated amounts to send funds, you might simply need to anonymize some more coins.");
                    } else if (nValueIn < nValueToSelect) {
                        strFailReason = _("Insufficient funds.");
                        if (fUseInstantSend) {
                            // could be not true but most likely that's the reason
                            strFailReason += " " + strprintf(_("InstantSend requires inputs with at least %d confirmations, you might need to wait a few minutes and try again."), nInstantSendConfirmationsRequired);
                        }
                    }

                    return false;
                }
                if (fUseInstantSend && nValueIn > sporkManager.GetSporkValue(SPORK_5_INSTANTSEND_MAX_VALUE)*COIN) {
                    strFailReason += " " + strprintf(_("InstantSend doesn't support sending values that high yet. Transactions are currently limited to %1 DASH."), sporkManager.GetSporkValue(SPORK_5_INSTANTSEND_MAX_VALUE));
                    return false;
                }

                for (const auto& pcoin : setCoins)
                {
                    CAmount nCredit = pcoin.first->tx->vout[pcoin.second].nValue;
                    //The coin age after the next block (depth+1) is used instead of the current,
                    //reflecting an assumption the user would accept a bit more delay for
                    //a chance at a free transaction.
                    //But mempool inputs might still be in the mempool, so their age stays 0
                    int age = pcoin.first->GetDepthInMainChain();
                    assert(age >= 0);
                    if (age != 0)
                        age += 1;
                    dPriority += (double)nCredit * age;
                }

                const CAmount nChange = nValueIn - nValueToSelect;
                CTxOut newTxOut;

                if (nChange > 0)
                {

                    //over pay for denominated transactions
                    if (nCoinType == ONLY_DENOMINATED) {
                        nFeeRet += nChange;
                        wtxNew.mapValue["DS"] = "1";
                        // recheck skipped denominations during next mixing
                        privateSendClient.ClearSkippedDenominations();
                    } else {

                        // Fill a vout to ourself
                        // TODO: pass in scriptChange instead of reservekey so
                        // change transaction isn't always pay-to-dash-address
                        CScript scriptChange;

                        // coin control: send change to custom address
                        if (coinControl && !boost::get<CNoDestination>(&coinControl->destChange))
                            scriptChange = GetScriptForDestination(coinControl->destChange);

                        // no coin control: send change to newly generated address
                        else
                        {
                            // Note: We use a new key here to keep it from being obvious which side is the change.
                            //  The drawback is that by not reusing a previous key, the change may be lost if a
                            //  backup is restored, if the backup doesn't have the new private key for the change.
                            //  If we reused the old key, it would be possible to add code to look for and
                            //  rediscover unknown transactions that were written with keys of ours to recover
                            //  post-backup change.

                            // Reserve a new key pair from key pool
                            CPubKey vchPubKey;
                            if (!reservekey.GetReservedKey(vchPubKey, true))
                            {
                                strFailReason = _("Keypool ran out, please call keypoolrefill first");
                                return false;
                            }
                            scriptChange = GetScriptForDestination(vchPubKey.GetID());
                        }

                        newTxOut = CTxOut(nChange, scriptChange);

                        // We do not move dust-change to fees, because the sender would end up paying more than requested.
                        // This would be against the purpose of the all-inclusive feature.
                        // So instead we raise the change and deduct from the recipient.
                        if (nSubtractFeeFromAmount > 0 && newTxOut.IsDust(dustRelayFee))
                        {
                            CAmount nDust = newTxOut.GetDustThreshold(dustRelayFee) - newTxOut.nValue;
                            newTxOut.nValue += nDust; // raise change until no more dust
                            for (unsigned int i = 0; i < vecSend.size(); i++) // subtract from first recipient
                            {
                                if (vecSend[i].fSubtractFeeFromAmount)
                                {
                                    txNew.vout[i].nValue -= nDust;
                                    if (txNew.vout[i].IsDust(dustRelayFee))
                                    {
                                        strFailReason = _("The transaction amount is too small to send after the fee has been deducted");
                                        return false;
                                    }
                                    break;
                                }
                            }
                        }

                        // Never create dust outputs; if we would, just
                        // add the dust to the fee.
                        if (newTxOut.IsDust(dustRelayFee))
                        {
                            nChangePosInOut = -1;
                            nFeeRet += nChange;
                            reservekey.ReturnKey();
                        }
                        else
                        {
                            if (nChangePosInOut == -1)
                            {
                                // Insert change txn at random position:
                                nChangePosInOut = GetRandInt(txNew.vout.size()+1);
                            }
                            else if ((unsigned int)nChangePosInOut > txNew.vout.size())
                            {
                                strFailReason = _("Change index out of range");
                                return false;
                            }

                            std::vector<CTxOut>::iterator position = txNew.vout.begin()+nChangePosInOut;
                            txNew.vout.insert(position, newTxOut);
                        }
                    }
                } else {
                    reservekey.ReturnKey();
                    nChangePosInOut = -1;
                }

                // Fill vin
                //
                // Note how the sequence number is set to max()-1 so that the
                // nLockTime set above actually works.
                vecTxDSInTmp.clear();
                for (const auto& coin : setCoins) {
                    CTxIn txin = CTxIn(coin.first->GetHash(),coin.second,CScript(),
                                              std::numeric_limits<unsigned int>::max()-1);
                    vecTxDSInTmp.push_back(CTxDSIn(txin, coin.first->tx->vout[coin.second].scriptPubKey));
                    txNew.vin.push_back(txin);
                }

                if (bBIP69Enabled) {
                    std::sort(txNew.vin.begin(), txNew.vin.end(), CompareInputBIP69());
                    std::sort(vecTxDSInTmp.begin(), vecTxDSInTmp.end(), CompareInputBIP69());
                    std::sort(txNew.vout.begin(), txNew.vout.end(), CompareOutputBIP69());
                }

                // If there was change output added before, we must update its position now
                if (nChangePosInOut != -1) {
                    int i = 0;
                    BOOST_FOREACH(const CTxOut& txOut, txNew.vout)
                    {
                        if (txOut == newTxOut)
                        {
                            nChangePosInOut = i;
                            break;
                        }
                        i++;
                    }
                }

                // Fill in dummy signatures for fee calculation.
                int nIn = 0;
                for (const auto& txdsin : vecTxDSInTmp)
                {
                    const CScript& scriptPubKey = txdsin.prevPubKey;
                    CScript& scriptSigRes = txNew.vin[nIn].scriptSig;
                    if (!ProduceSignature(DummySignatureCreator(this), scriptPubKey, scriptSigRes))
                    {
                        strFailReason = _("Signing transaction failed");
                        return false;
                    }
                    nIn++;
                }

                unsigned int nBytes = ::GetSerializeSize(txNew, SER_NETWORK, PROTOCOL_VERSION);

                if (nBytes > MAX_STANDARD_TX_SIZE) {
                    // Do not create oversized transactions (bad-txns-oversize).
                    strFailReason = _("Transaction too large");
                    return false;
                }

                CTransaction txNewConst(txNew);
                dPriority = txNewConst.ComputePriority(dPriority, nBytes);

                // Remove scriptSigs to eliminate the fee calculation dummy signatures
                for (auto& txin : txNew.vin) {
                    txin.scriptSig = CScript();
                }

                // Allow to override the default confirmation target over the CoinControl instance
                int currentConfirmationTarget = nTxConfirmTarget;
                if (coinControl && coinControl->nConfirmTarget > 0)
                    currentConfirmationTarget = coinControl->nConfirmTarget;

                // Can we complete this as a free transaction?
                // Note: InstantSend transaction can't be a free one
                if (!fUseInstantSend && fSendFreeTransactions && nBytes <= MAX_FREE_TRANSACTION_CREATE_SIZE)
                {
                    // Not enough fee: enough priority?
                    double dPriorityNeeded = mempool.estimateSmartPriority(currentConfirmationTarget);
                    // Require at least hard-coded AllowFree.
                    if (dPriority >= dPriorityNeeded && AllowFree(dPriority))
                        break;

                    // Small enough, and priority high enough, to send for free
//                    if (dPriorityNeeded > 0 && dPriority >= dPriorityNeeded)
//                        break;
                }
                CAmount nFeeNeeded = std::max(nFeePay, GetMinimumFee(nBytes, currentConfirmationTarget, mempool));
                if (coinControl && nFeeNeeded > 0 && coinControl->nMinimumTotalFee > nFeeNeeded) {
                    nFeeNeeded = coinControl->nMinimumTotalFee;
                }
                if(fUseInstantSend) {
                    nFeeNeeded = std::max(nFeeNeeded, CTxLockRequest(txNew).GetMinFee());
                }
                if (coinControl && coinControl->fOverrideFeeRate)
                    nFeeNeeded = coinControl->nFeeRate.GetFee(nBytes);

                // If we made it here and we aren't even able to meet the relay fee on the next pass, give up
                // because we must be at the maximum allowed fee.
                if (nFeeNeeded < ::minRelayTxFee.GetFee(nBytes))
                {
                    strFailReason = _("Transaction too large for fee policy");
                    return false;
                }

                if (nFeeRet >= nFeeNeeded) {
                    // Reduce fee to only the needed amount if we have change
                    // output to increase.  This prevents potential overpayment
                    // in fees if the coins selected to meet nFeeNeeded result
                    // in a transaction that requires less fee than the prior
                    // iteration.
                    // TODO: The case where nSubtractFeeFromAmount > 0 remains
                    // to be addressed because it requires returning the fee to
                    // the payees and not the change output.
                    // TODO: The case where there is no change output remains
                    // to be addressed so we avoid creating too small an output.
                    if (nFeeRet > nFeeNeeded && nChangePosInOut != -1 && nSubtractFeeFromAmount == 0) {
                        CAmount extraFeePaid = nFeeRet - nFeeNeeded;
                        std::vector<CTxOut>::iterator change_position = txNew.vout.begin()+nChangePosInOut;
                        change_position->nValue += extraFeePaid;
                        nFeeRet -= extraFeePaid;
                    }
                    break; // Done, enough fee included.
                }

                // Try to reduce change to include necessary fee
                if (nChangePosInOut != -1 && nSubtractFeeFromAmount == 0) {
                    CAmount additionalFeeNeeded = nFeeNeeded - nFeeRet;
                    std::vector<CTxOut>::iterator change_position = txNew.vout.begin()+nChangePosInOut;
                    // Only reduce change if remaining amount is still a large enough output.
                    if (change_position->nValue >= MIN_FINAL_CHANGE + additionalFeeNeeded) {
                        change_position->nValue -= additionalFeeNeeded;
                        nFeeRet += additionalFeeNeeded;
                        break; // Done, able to increase fee from change
                    }
                }

                // Include more fee and try again.
                nFeeRet = nFeeNeeded;
                continue;
            }
        }

        if (sign)
        {
            CTransaction txNewConst(txNew);
            int nIn = 0;
            for(const auto& txdsin : vecTxDSInTmp)
            {
                const CScript& scriptPubKey = txdsin.prevPubKey;
                CScript& scriptSigRes = txNew.vin[nIn].scriptSig;

                if (!ProduceSignature(TransactionSignatureCreator(this, &txNewConst, nIn, SIGHASH_ALL), scriptPubKey, scriptSigRes))
                {
                    strFailReason = _("Signing transaction failed");
                    return false;
                }

                nIn++;
            }
        }

        // Embed the constructed transaction data in wtxNew.
        wtxNew.SetTx(MakeTransactionRef(std::move(txNew)));
    }

    if (GetBoolArg("-walletrejectlongchains", DEFAULT_WALLET_REJECT_LONG_CHAINS)) {
        // Lastly, ensure this tx will pass the mempool's chain limits
        LockPoints lp;
        CTxMemPoolEntry entry(wtxNew.tx, 0, 0, 0, 0, 0, false, 0, lp);
        CTxMemPool::setEntries setAncestors;
        size_t nLimitAncestors = GetArg("-limitancestorcount", DEFAULT_ANCESTOR_LIMIT);
        size_t nLimitAncestorSize = GetArg("-limitancestorsize", DEFAULT_ANCESTOR_SIZE_LIMIT)*1000;
        size_t nLimitDescendants = GetArg("-limitdescendantcount", DEFAULT_DESCENDANT_LIMIT);
        size_t nLimitDescendantSize = GetArg("-limitdescendantsize", DEFAULT_DESCENDANT_SIZE_LIMIT)*1000;
        std::string errString;
        if (!mempool.CalculateMemPoolAncestors(entry, setAncestors, nLimitAncestors, nLimitAncestorSize, nLimitDescendants, nLimitDescendantSize, errString)) {
            strFailReason = _("Transaction has too long of a mempool chain");
            return false;
        }
    }
    return true;
}

/**
 * Call after CreateTransaction unless you want to abort
 */
bool CWallet::CommitTransaction(CWalletTx& wtxNew, CReserveKey& reservekey, CConnman* connman,  CValidationState& state, const std::string& strCommand)
{
    {
        LOCK2(cs_main, cs_wallet);
        LogPrintf("CommitTransaction:\n%s", wtxNew.tx->ToString());
        {
            // Take key pair from key pool so it won't be used again
            reservekey.KeepKey();

            // Add tx to wallet, because if it has change it's also ours,
            // otherwise just for transaction history.
            AddToWallet(wtxNew);

            // Notify that old coins are spent
            std::set<uint256> updated_hahes;
            BOOST_FOREACH(const CTxIn& txin, wtxNew.tx->vin)
            {
                // notify only once
                if(updated_hahes.find(txin.prevout.hash) != updated_hahes.end()) continue;

                CWalletTx &coin = mapWallet[txin.prevout.hash];
                coin.BindWallet(this);
                NotifyTransactionChanged(this, txin.prevout.hash, CT_UPDATED);
                updated_hahes.insert(txin.prevout.hash);
            }
        }

        // Track how many getdata requests our transaction gets
        mapRequestCount[wtxNew.GetHash()] = 0;

        if (fBroadcastTransactions)
        {
            // Broadcast
            if (!wtxNew.AcceptToMemoryPool(maxTxFee, state)) {
                LogPrintf("CommitTransaction(): Transaction cannot be broadcast immediately, %s\n", state.GetRejectReason());
                // TODO: if we expect the failure to be long term or permanent, instead delete wtx from the wallet and return failure.
            } else {
                wtxNew.RelayWalletTransaction(connman, strCommand);
            }
        }
    }
    return true;
}

void CWallet::ListAccountCreditDebit(const std::string& strAccount, std::list<CAccountingEntry>& entries) {
    CWalletDB walletdb(strWalletFile);
    return walletdb.ListAccountCreditDebit(strAccount, entries);
}

bool CWallet::AddAccountingEntry(const CAccountingEntry& acentry)
{
    CWalletDB walletdb(strWalletFile);

    return AddAccountingEntry(acentry, &walletdb);
}

bool CWallet::AddAccountingEntry(const CAccountingEntry& acentry, CWalletDB *pwalletdb)
{
    if (!pwalletdb->WriteAccountingEntry_Backend(acentry))
        return false;

    laccentries.push_back(acentry);
    CAccountingEntry & entry = laccentries.back();
    wtxOrdered.insert(std::make_pair(entry.nOrderPos, TxPair((CWalletTx*)0, &entry)));

    return true;
}

CAmount CWallet::GetRequiredFee(unsigned int nTxBytes)
{
    return std::max(minTxFee.GetFee(nTxBytes), ::minRelayTxFee.GetFee(nTxBytes));
}

CAmount CWallet::GetMinimumFee(unsigned int nTxBytes, unsigned int nConfirmTarget, const CTxMemPool& pool)
{
    // payTxFee is the user-set global for desired feerate
    return GetMinimumFee(nTxBytes, nConfirmTarget, pool, payTxFee.GetFee(nTxBytes));
}

CAmount CWallet::GetMinimumFee(unsigned int nTxBytes, unsigned int nConfirmTarget, const CTxMemPool& pool, CAmount targetFee)
{
    CAmount nFeeNeeded = targetFee;
    // User didn't set: use -txconfirmtarget to estimate...
    if (nFeeNeeded == 0) {
        int estimateFoundTarget = nConfirmTarget;
        nFeeNeeded = pool.estimateSmartFee(nConfirmTarget, &estimateFoundTarget).GetFee(nTxBytes);
        // ... unless we don't have enough mempool data for estimatefee, then use fallbackFee
        if (nFeeNeeded == 0)
            nFeeNeeded = fallbackFee.GetFee(nTxBytes);
    }
    // prevent user from paying a fee below minRelayTxFee or minTxFee
    nFeeNeeded = std::max(nFeeNeeded, GetRequiredFee(nTxBytes));
    // But always obey the maximum
    if (nFeeNeeded > maxTxFee)
        nFeeNeeded = maxTxFee;
    return nFeeNeeded;
}

DBErrors CWallet::LoadWallet(bool& fFirstRunRet)
{
#ifdef DTG
    debugMapWallet();
#endif
    if (!fFileBacked)
        return DB_LOAD_OK;
    fFirstRunRet = false;
    DBErrors nLoadWalletRet = CWalletDB(strWalletFile,"cr+").LoadWallet(this);
    if (nLoadWalletRet == DB_NEED_REWRITE)
    {
        if (CDB::Rewrite(strWalletFile, "\x04pool"))
        {
            LOCK(cs_wallet);
            setInternalKeyPool.clear();
            setExternalKeyPool.clear();
            nKeysLeftSinceAutoBackup = 0;
            // Note: can't top-up keypool here, because wallet is locked.
            // User will be prompted to unlock wallet the next operation
            // that requires a new key.
        }
    }

    {
        LOCK2(cs_main, cs_wallet);
        for (auto& pair : mapWallet) {
            for(unsigned int i = 0; i < pair.second.tx->vout.size(); ++i) {
                if (IsMine(pair.second.tx->vout[i]) && !IsSpent(pair.first, i)) {
                    setWalletUTXO.insert(COutPoint(pair.first, i));
                }
            }
        }
    }

    if (nLoadWalletRet != DB_LOAD_OK)
        return nLoadWalletRet;
    fFirstRunRet = !vchDefaultKey.IsValid();

    uiInterface.LoadWallet(this);
#ifdef DTG
    debugMapWallet();
#endif
    return DB_LOAD_OK;
}

DBErrors CWallet::ZapSelectTx(std::vector<uint256>& vHashIn, std::vector<uint256>& vHashOut)
{
    if (!fFileBacked)
        return DB_LOAD_OK;
    DBErrors nZapSelectTxRet = CWalletDB(strWalletFile,"cr+").ZapSelectTx(this, vHashIn, vHashOut);
    if (nZapSelectTxRet == DB_NEED_REWRITE)
    {
        if (CDB::Rewrite(strWalletFile, "\x04pool"))
        {
            LOCK(cs_wallet);
            setInternalKeyPool.clear();
            setExternalKeyPool.clear();
            // Note: can't top-up keypool here, because wallet is locked.
            // User will be prompted to unlock wallet the next operation
            // that requires a new key.
        }
    }

    if (nZapSelectTxRet != DB_LOAD_OK)
        return nZapSelectTxRet;

    MarkDirty();

    return DB_LOAD_OK;

}

DBErrors CWallet::ZapWalletTx(std::vector<CWalletTx>& vWtx)
{
    if (!fFileBacked)
        return DB_LOAD_OK;
    DBErrors nZapWalletTxRet = CWalletDB(strWalletFile,"cr+").ZapWalletTx(this, vWtx);
    if (nZapWalletTxRet == DB_NEED_REWRITE)
    {
        if (CDB::Rewrite(strWalletFile, "\x04pool"))
        {
            LOCK(cs_wallet);
            setInternalKeyPool.clear();
            setExternalKeyPool.clear();
            nKeysLeftSinceAutoBackup = 0;
            // Note: can't top-up keypool here, because wallet is locked.
            // User will be prompted to unlock wallet the next operation
            // that requires a new key.
        }
    }

    if (nZapWalletTxRet != DB_LOAD_OK)
        return nZapWalletTxRet;

    return DB_LOAD_OK;
}


bool CWallet::SetAddressBook(const CTxDestination& address, const std::string& strName, const std::string& strPurpose)
{
    bool fUpdated = false;
    {
        LOCK(cs_wallet); // mapAddressBook
        std::map<CTxDestination, CAddressBookData>::iterator mi = mapAddressBook.find(address);
        fUpdated = mi != mapAddressBook.end();
        mapAddressBook[address].name = strName;
        if (!strPurpose.empty()) /* update purpose only if requested */
            mapAddressBook[address].purpose = strPurpose;
    }
    NotifyAddressBookChanged(this, address, strName, ::IsMine(*this, address) != ISMINE_NO,
                             strPurpose, (fUpdated ? CT_UPDATED : CT_NEW) );
    if (!fFileBacked)
        return false;
    if (!strPurpose.empty() && !CWalletDB(strWalletFile).WritePurpose(CBitcoinAddress(address).ToString(), strPurpose))
        return false;
    return CWalletDB(strWalletFile).WriteName(CBitcoinAddress(address).ToString(), strName);
}

bool CWallet::DelAddressBook(const CTxDestination& address)
{
    {
        LOCK(cs_wallet); // mapAddressBook

        if(fFileBacked)
        {
            // Delete destdata tuples associated with address
            std::string strAddress = CBitcoinAddress(address).ToString();
            BOOST_FOREACH(const PAIRTYPE(std::string, std::string) &item, mapAddressBook[address].destdata)
            {
                CWalletDB(strWalletFile).EraseDestData(strAddress, item.first);
            }
        }
        mapAddressBook.erase(address);
    }

    NotifyAddressBookChanged(this, address, "", ::IsMine(*this, address) != ISMINE_NO, "", CT_DELETED);

    if (!fFileBacked)
        return false;
    CWalletDB(strWalletFile).ErasePurpose(CBitcoinAddress(address).ToString());
    return CWalletDB(strWalletFile).EraseName(CBitcoinAddress(address).ToString());
}

bool CWallet::SetDefaultKey(const CPubKey &vchPubKey)
{
    if (fFileBacked)
    {
        if (!CWalletDB(strWalletFile).WriteDefaultKey(vchPubKey))
            return false;
    }
    vchDefaultKey = vchPubKey;
    return true;
}

/**
 * Mark old keypool keys as used,
 * and generate all new keys
 */
bool CWallet::NewKeyPool()
{
    {
        LOCK(cs_wallet);
        CWalletDB walletdb(strWalletFile);
        BOOST_FOREACH(int64_t nIndex, setInternalKeyPool) {
            walletdb.ErasePool(nIndex);
        }
        setInternalKeyPool.clear();
        BOOST_FOREACH(int64_t nIndex, setExternalKeyPool) {
            walletdb.ErasePool(nIndex);
        }
        setExternalKeyPool.clear();
        privateSendClient.fEnablePrivateSend = false;
        nKeysLeftSinceAutoBackup = 0;

        if (!TopUpKeyPool())
            return false;

        LogPrintf("CWallet::NewKeyPool rewrote keypool\n");
    }
    return true;
}

size_t CWallet::KeypoolCountExternalKeys()
{
    AssertLockHeld(cs_wallet); // setExternalKeyPool
    return setExternalKeyPool.size();
}

size_t CWallet::KeypoolCountInternalKeys()
{
    AssertLockHeld(cs_wallet); // setInternalKeyPool
    return setInternalKeyPool.size();
}

bool CWallet::TopUpKeyPool(unsigned int kpSize)
{
    {
        LOCK(cs_wallet);

        if (IsLocked(true))
            return false;

        // Top up key pool
        unsigned int nTargetSize;
        if (kpSize > 0)
            nTargetSize = kpSize;
        else
            nTargetSize = std::max(GetArg("-keypool", DEFAULT_KEYPOOL_SIZE), (int64_t) 0);

        // count amount of available keys (internal, external)
        // make sure the keypool of external and internal keys fits the user selected target (-keypool)
        int64_t amountExternal = setExternalKeyPool.size();
        int64_t amountInternal = setInternalKeyPool.size();
        int64_t missingExternal = std::max(std::max((int64_t) nTargetSize, (int64_t) 1) - amountExternal, (int64_t) 0);
        int64_t missingInternal = std::max(std::max((int64_t) nTargetSize, (int64_t) 1) - amountInternal, (int64_t) 0);

        if (!IsHDEnabled())
        {
            // don't create extra internal keys
            missingInternal = 0;
        } else {
            nTargetSize *= 2;
        }
        bool fInternal = false;
        CWalletDB walletdb(strWalletFile);
        for (int64_t i = missingInternal + missingExternal; i--;)
        {
            int64_t nEnd = 1;
            if (i < missingInternal) {
                fInternal = true;
            }
            if (!setInternalKeyPool.empty()) {
                nEnd = *(--setInternalKeyPool.end()) + 1;
            }
            if (!setExternalKeyPool.empty()) {
                nEnd = std::max(nEnd, *(--setExternalKeyPool.end()) + 1);
            }
            // TODO: implement keypools for all accounts?
            if (!walletdb.WritePool(nEnd, CKeyPool(GenerateNewKey(0, fInternal), fInternal)))
                throw std::runtime_error(std::string(__func__) + ": writing generated key failed");

            if (fInternal) {
                setInternalKeyPool.insert(nEnd);
            } else {
                setExternalKeyPool.insert(nEnd);
            }
            LogPrintf("keypool added key %d, size=%u, internal=%d\n", nEnd, setInternalKeyPool.size() + setExternalKeyPool.size(), fInternal);

            double dProgress = 100.f * nEnd / (nTargetSize + 1);
            std::string strMsg = strprintf(_("Loading wallet... (%3.2f %%)"), dProgress);
            uiInterface.InitMessage(strMsg);
        }
    }
    return true;
}

void CWallet::ReserveKeyFromKeyPool(int64_t& nIndex, CKeyPool& keypool, bool fInternal)
{
    nIndex = -1;
    keypool.vchPubKey = CPubKey();
    {
        LOCK(cs_wallet);

        if (!IsLocked(true))
            TopUpKeyPool();

        fInternal = fInternal && IsHDEnabled();
        std::set<int64_t>& setKeyPool = fInternal ? setInternalKeyPool : setExternalKeyPool;

        // Get the oldest key
        if(setKeyPool.empty())
            return;

        CWalletDB walletdb(strWalletFile);

        nIndex = *setKeyPool.begin();
        setKeyPool.erase(nIndex);
        if (!walletdb.ReadPool(nIndex, keypool)) {
            throw std::runtime_error(std::string(__func__) + ": read failed");
        }
        if (!HaveKey(keypool.vchPubKey.GetID())) {
            throw std::runtime_error(std::string(__func__) + ": unknown key in key pool");
        }
        if (keypool.fInternal != fInternal) {
            throw std::runtime_error(std::string(__func__) + ": keypool entry misclassified");
        }

        assert(keypool.vchPubKey.IsValid());
        LogPrintf("keypool reserve %d\n", nIndex);
    }
}

void CWallet::KeepKey(int64_t nIndex)
{
    // Remove from key pool
    if (fFileBacked)
    {
        CWalletDB walletdb(strWalletFile);
        walletdb.ErasePool(nIndex);
        nKeysLeftSinceAutoBackup = nWalletBackups ? nKeysLeftSinceAutoBackup - 1 : 0;
    }
    LogPrintf("keypool keep %d\n", nIndex);
}

void CWallet::ReturnKey(int64_t nIndex, bool fInternal)
{
    // Return to key pool
    {
        LOCK(cs_wallet);
        if (fInternal) {
            setInternalKeyPool.insert(nIndex);
        } else {
            setExternalKeyPool.insert(nIndex);
        }
    }
    LogPrintf("keypool return %d\n", nIndex);
}

bool CWallet::GetKeyFromPool(CPubKey& result, bool fInternal)
{
    int64_t nIndex = 0;
    CKeyPool keypool;
    {
        LOCK(cs_wallet);
        ReserveKeyFromKeyPool(nIndex, keypool, fInternal);
        if (nIndex == -1)
        {
            if (IsLocked(true)) return false;
            // TODO: implement keypool for all accouts?
            result = GenerateNewKey(0, fInternal);
            return true;
        }
        KeepKey(nIndex);
        result = keypool.vchPubKey;
    }
    return true;
}

static int64_t GetOldestKeyInPool(const std::set<int64_t>& setKeyPool, CWalletDB& walletdb) {
    CKeyPool keypool;
    int64_t nIndex = *(setKeyPool.begin());
    if (!walletdb.ReadPool(nIndex, keypool)) {
        throw std::runtime_error(std::string(__func__) + ": read oldest key in keypool failed");
    }
    assert(keypool.vchPubKey.IsValid());
    return keypool.nTime;
}

int64_t CWallet::GetOldestKeyPoolTime()
{
    LOCK(cs_wallet);

    // if the keypool is empty, return <NOW>
    if (setExternalKeyPool.empty() && setInternalKeyPool.empty())
        return GetTime();

    CWalletDB walletdb(strWalletFile);
    int64_t oldestKey = -1;

    // load oldest key from keypool, get time and return
    if (!setInternalKeyPool.empty()) {
        oldestKey = std::max(GetOldestKeyInPool(setInternalKeyPool, walletdb), oldestKey);
    }
    if (!setExternalKeyPool.empty()) {
        oldestKey = std::max(GetOldestKeyInPool(setExternalKeyPool, walletdb), oldestKey);
    }
    return oldestKey;
}

std::map<CTxDestination, CAmount> CWallet::GetAddressBalances()
{
    std::map<CTxDestination, CAmount> balances;

    {
        LOCK(cs_wallet);
        BOOST_FOREACH(PAIRTYPE(uint256, CWalletTx) walletEntry, mapWallet)
        {
            CWalletTx *pcoin = &walletEntry.second;

            if (!pcoin->IsTrusted())
                continue;

            if (pcoin->IsCoinBase() && pcoin->GetBlocksToMaturity() > 0)
                continue;

            int nDepth = pcoin->GetDepthInMainChain();
            if (nDepth < (pcoin->IsFromMe(ISMINE_ALL) ? 0 : 1))
                continue;

            for (unsigned int i = 0; i < pcoin->tx->vout.size(); i++)
            {
                CTxDestination addr;
                if (!IsMine(pcoin->tx->vout[i]))
                    continue;
                if(!ExtractDestination(pcoin->tx->vout[i].scriptPubKey, addr))
                    continue;

                CAmount n = IsSpent(walletEntry.first, i) ? 0 : pcoin->tx->vout[i].nValue;

                if (!balances.count(addr))
                    balances[addr] = 0;
                balances[addr] += n;
            }
        }
    }

    return balances;
}

std::set< std::set<CTxDestination> > CWallet::GetAddressGroupings()
{
    AssertLockHeld(cs_wallet); // mapWallet
    std::set< std::set<CTxDestination> > groupings;
    std::set<CTxDestination> grouping;

    BOOST_FOREACH(PAIRTYPE(uint256, CWalletTx) walletEntry, mapWallet)
    {
        CWalletTx *pcoin = &walletEntry.second;

        if (pcoin->tx->vin.size() > 0)
        {
            bool any_mine = false;
            // group all input addresses with each other
            BOOST_FOREACH(CTxIn txin, pcoin->tx->vin)
            {
                CTxDestination address;
                if(!IsMine(txin)) /* If this input isn't mine, ignore it */
                    continue;
                if(!ExtractDestination(mapWallet[txin.prevout.hash].tx->vout[txin.prevout.n].scriptPubKey, address))
                    continue;
                grouping.insert(address);
                any_mine = true;
            }

            // group change with input addresses
            if (any_mine)
            {
               BOOST_FOREACH(CTxOut txout, pcoin->tx->vout)
                   if (IsChange(txout))
                   {
                       CTxDestination txoutAddr;
                       if(!ExtractDestination(txout.scriptPubKey, txoutAddr))
                           continue;
                       grouping.insert(txoutAddr);
                   }
            }
            if (grouping.size() > 0)
            {
                groupings.insert(grouping);
                grouping.clear();
            }
        }

        // group lone addrs by themselves
        for (unsigned int i = 0; i < pcoin->tx->vout.size(); i++)
            if (IsMine(pcoin->tx->vout[i]))
            {
                CTxDestination address;
                if(!ExtractDestination(pcoin->tx->vout[i].scriptPubKey, address))
                    continue;
                grouping.insert(address);
                groupings.insert(grouping);
                grouping.clear();
            }
    }

    std::set< std::set<CTxDestination>* > uniqueGroupings; // a set of pointers to groups of addresses
    std::map< CTxDestination, std::set<CTxDestination>* > setmap;  // map addresses to the unique group containing it
    BOOST_FOREACH(std::set<CTxDestination> _grouping, groupings)
    {
        // make a set of all the groups hit by this new group
        std::set< std::set<CTxDestination>* > hits;
        std::map< CTxDestination, std::set<CTxDestination>* >::iterator it;
        BOOST_FOREACH(CTxDestination address, _grouping)
            if ((it = setmap.find(address)) != setmap.end())
                hits.insert((*it).second);

        // merge all hit groups into a new single group and delete old groups
        std::set<CTxDestination>* merged = new std::set<CTxDestination>(_grouping);
        BOOST_FOREACH(std::set<CTxDestination>* hit, hits)
        {
            merged->insert(hit->begin(), hit->end());
            uniqueGroupings.erase(hit);
            delete hit;
        }
        uniqueGroupings.insert(merged);

        // update setmap
        BOOST_FOREACH(CTxDestination element, *merged)
            setmap[element] = merged;
    }

    std::set< std::set<CTxDestination> > ret;
    BOOST_FOREACH(std::set<CTxDestination>* uniqueGrouping, uniqueGroupings)
    {
        ret.insert(*uniqueGrouping);
        delete uniqueGrouping;
    }

    return ret;
}

CAmount CWallet::GetAccountBalance(const std::string& strAccount, int nMinDepth, const isminefilter& filter, bool fAddLockConf)
{
    CWalletDB walletdb(strWalletFile);
    return GetAccountBalance(walletdb, strAccount, nMinDepth, filter, fAddLockConf);
}

CAmount CWallet::GetAccountBalance(CWalletDB& walletdb, const std::string& strAccount, int nMinDepth, const isminefilter& filter, bool fAddLockConf)
{
    CAmount nBalance = 0;

    // Tally wallet transactions
    for (std::map<uint256, CWalletTx>::iterator it = mapWallet.begin(); it != mapWallet.end(); ++it)
    {
        const CWalletTx& wtx = (*it).second;
        if (!CheckFinalTx(wtx) || wtx.GetBlocksToMaturity() > 0 || wtx.GetDepthInMainChain(fAddLockConf) < 0)
            continue;

        CAmount nReceived, nSent, nFee;
        wtx.GetAccountAmounts(strAccount, nReceived, nSent, nFee, filter);

        if (nReceived != 0 && wtx.GetDepthInMainChain(fAddLockConf) >= nMinDepth)
            nBalance += nReceived;
        nBalance -= nSent + nFee;
    }

    // Tally internal accounting entries
    nBalance += walletdb.GetAccountCreditDebit(strAccount);

    return nBalance;
}

std::set<CTxDestination> CWallet::GetAccountAddresses(const std::string& strAccount) const
{
    LOCK(cs_wallet);
    std::set<CTxDestination> result;
    BOOST_FOREACH(const PAIRTYPE(CTxDestination, CAddressBookData)& item, mapAddressBook)
    {
        const CTxDestination& address = item.first;
        const std::string& strName = item.second.name;
        if (strName == strAccount)
            result.insert(address);
    }
    return result;
}

bool CReserveKey::GetReservedKey(CPubKey& pubkey, bool fInternalIn)
{
    if (nIndex == -1)
    {
        CKeyPool keypool;
        pwallet->ReserveKeyFromKeyPool(nIndex, keypool, fInternalIn);
        if (nIndex != -1) {
            vchPubKey = keypool.vchPubKey;
        }
        else {
            return false;
        }
        fInternal = keypool.fInternal;
    }
    assert(vchPubKey.IsValid());
    pubkey = vchPubKey;
    return true;
}

void CReserveKey::KeepKey()
{
    if (nIndex != -1) {
        pwallet->KeepKey(nIndex);
    }
    nIndex = -1;
    vchPubKey = CPubKey();
}

void CReserveKey::ReturnKey()
{
    if (nIndex != -1) {
        pwallet->ReturnKey(nIndex, fInternal);
    }
    nIndex = -1;
    vchPubKey = CPubKey();
}

static void LoadReserveKeysToSet(std::set<CKeyID>& setAddress, const std::set<int64_t>& setKeyPool, CWalletDB& walletdb)
{
    BOOST_FOREACH(const int64_t& id, setKeyPool)
    {
        CKeyPool keypool;
        if (!walletdb.ReadPool(id, keypool))
            throw std::runtime_error(std::string(__func__) + ": read failed");
        assert(keypool.vchPubKey.IsValid());
        CKeyID keyID = keypool.vchPubKey.GetID();
        setAddress.insert(keyID);
    }
}

void CWallet::GetAllReserveKeys(std::set<CKeyID>& setAddress) const
{
    setAddress.clear();

    CWalletDB walletdb(strWalletFile);

    LOCK2(cs_main, cs_wallet);
    LoadReserveKeysToSet(setAddress, setInternalKeyPool, walletdb);
    LoadReserveKeysToSet(setAddress, setExternalKeyPool, walletdb);

    BOOST_FOREACH (const CKeyID& keyID, setAddress) {
        if (!HaveKey(keyID)) {
            throw std::runtime_error(std::string(__func__) + ": unknown key in key pool");
        }
    }
}

bool CWallet::UpdatedTransaction(const uint256 &hashTx)
{
    {
        LOCK(cs_wallet);
        // Only notify UI if this transaction is in this wallet
        std::map<uint256, CWalletTx>::const_iterator mi = mapWallet.find(hashTx);
        if (mi != mapWallet.end()){
            NotifyTransactionChanged(this, hashTx, CT_UPDATED);
            return true;
        }
    }
    return false;
}

void CWallet::GetScriptForMining(boost::shared_ptr<CReserveScript> &script)
{
    boost::shared_ptr<CReserveKey> rKey(new CReserveKey(this));
    CPubKey pubkey;
    if (!rKey->GetReservedKey(pubkey, false))
        return;

    script = rKey;
    script->reserveScript = CScript() << ToByteVector(pubkey) << OP_CHECKSIG;
}

void CWallet::LockCoin(const COutPoint& output)
{
    AssertLockHeld(cs_wallet); // setLockedCoins
    setLockedCoins.insert(output);
    std::map<uint256, CWalletTx>::iterator it = mapWallet.find(output.hash);
    if (it != mapWallet.end()) it->second.MarkDirty(); // recalculate all credits for this tx

    fAnonymizableTallyCached = false;
    fAnonymizableTallyCachedNonDenom = false;
}

void CWallet::UnlockCoin(const COutPoint& output)
{
    AssertLockHeld(cs_wallet); // setLockedCoins
    setLockedCoins.erase(output);
    std::map<uint256, CWalletTx>::iterator it = mapWallet.find(output.hash);
    if (it != mapWallet.end()) it->second.MarkDirty(); // recalculate all credits for this tx

    fAnonymizableTallyCached = false;
    fAnonymizableTallyCachedNonDenom = false;
}

void CWallet::UnlockAllCoins()
{
    AssertLockHeld(cs_wallet); // setLockedCoins
    setLockedCoins.clear();
}

bool CWallet::IsLockedCoin(uint256 hash, unsigned int n) const
{
    AssertLockHeld(cs_wallet); // setLockedCoins
    COutPoint outpt(hash, n);

    return (setLockedCoins.count(outpt) > 0);
}

void CWallet::ListLockedCoins(std::vector<COutPoint>& vOutpts)
{
    AssertLockHeld(cs_wallet); // setLockedCoins
    for (std::set<COutPoint>::iterator it = setLockedCoins.begin();
         it != setLockedCoins.end(); it++) {
        COutPoint outpt = (*it);
        vOutpts.push_back(outpt);
    }
}

/** @} */ // end of Actions

class CAffectedKeysVisitor : public boost::static_visitor<void> {
private:
    const CKeyStore &keystore;
    std::vector<CKeyID> &vKeys;

public:
    CAffectedKeysVisitor(const CKeyStore &keystoreIn, std::vector<CKeyID> &vKeysIn) : keystore(keystoreIn), vKeys(vKeysIn) {}

    void Process(const CScript &script) {
        txnouttype type;
        std::vector<CTxDestination> vDest;
        int nRequired;
        if (ExtractDestinations(script, type, vDest, nRequired)) {
            BOOST_FOREACH(const CTxDestination &dest, vDest)
                boost::apply_visitor(*this, dest);
        }
    }

    void operator()(const CKeyID &keyId) {
        if (keystore.HaveKey(keyId))
            vKeys.push_back(keyId);
    }

    void operator()(const CScriptID &scriptId) {
        CScript script;
        if (keystore.GetCScript(scriptId, script))
            Process(script);
    }

    void operator()(const CNoDestination &none) {}
};

void CWallet::GetKeyBirthTimes(std::map<CTxDestination, int64_t> &mapKeyBirth) const {
    AssertLockHeld(cs_wallet); // mapKeyMetadata
    mapKeyBirth.clear();

    // get birth times for keys with metadata
    for (const auto& entry : mapKeyMetadata) {
        if (entry.second.nCreateTime) {
            mapKeyBirth[entry.first] = entry.second.nCreateTime;
        }
    }

    // map in which we'll infer heights of other keys
    CBlockIndex *pindexMax = chainActive[std::max(0, chainActive.Height() - 144)]; // the tip can be reorganized; use a 144-block safety margin
    std::map<CKeyID, CBlockIndex*> mapKeyFirstBlock;
    std::set<CKeyID> setKeys;
    GetKeys(setKeys);
    BOOST_FOREACH(const CKeyID &keyid, setKeys) {
        if (mapKeyBirth.count(keyid) == 0)
            mapKeyFirstBlock[keyid] = pindexMax;
    }
    setKeys.clear();

    // if there are no such keys, we're done
    if (mapKeyFirstBlock.empty())
        return;

    // find first block that affects those keys, if there are any left
    std::vector<CKeyID> vAffected;
    for (std::map<uint256, CWalletTx>::const_iterator it = mapWallet.begin(); it != mapWallet.end(); it++) {
        // iterate over all wallet transactions...
        const CWalletTx &wtx = (*it).second;
        BlockMap::const_iterator blit = mapBlockIndex.find(wtx.hashBlock);
        if (blit != mapBlockIndex.end() && chainActive.Contains(blit->second)) {
            // ... which are already in a block
            int nHeight = blit->second->nHeight;
            BOOST_FOREACH(const CTxOut &txout, wtx.tx->vout) {
                // iterate over all their outputs
                CAffectedKeysVisitor(*this, vAffected).Process(txout.scriptPubKey);
                BOOST_FOREACH(const CKeyID &keyid, vAffected) {
                    // ... and all their affected keys
                    std::map<CKeyID, CBlockIndex*>::iterator rit = mapKeyFirstBlock.find(keyid);
                    if (rit != mapKeyFirstBlock.end() && nHeight < rit->second->nHeight)
                        rit->second = blit->second;
                }
                vAffected.clear();
            }
        }
    }

    // Extract block timestamps for those keys
    for (std::map<CKeyID, CBlockIndex*>::const_iterator it = mapKeyFirstBlock.begin(); it != mapKeyFirstBlock.end(); it++)
        mapKeyBirth[it->first] = it->second->GetBlockTime() - 7200; // block times can be 2h off
}

bool CWallet::AddDestData(const CTxDestination &dest, const std::string &key, const std::string &value)
{
    if (boost::get<CNoDestination>(&dest))
        return false;

    mapAddressBook[dest].destdata.insert(std::make_pair(key, value));
    if (!fFileBacked)
        return true;
    return CWalletDB(strWalletFile).WriteDestData(CBitcoinAddress(dest).ToString(), key, value);
}

bool CWallet::EraseDestData(const CTxDestination &dest, const std::string &key)
{
    if (!mapAddressBook[dest].destdata.erase(key))
        return false;
    if (!fFileBacked)
        return true;
    return CWalletDB(strWalletFile).EraseDestData(CBitcoinAddress(dest).ToString(), key);
}

bool CWallet::LoadDestData(const CTxDestination &dest, const std::string &key, const std::string &value)
{
    mapAddressBook[dest].destdata.insert(std::make_pair(key, value));
    return true;
}

bool CWallet::GetDestData(const CTxDestination &dest, const std::string &key, std::string *value) const
{
    std::map<CTxDestination, CAddressBookData>::const_iterator i = mapAddressBook.find(dest);
    if(i != mapAddressBook.end())
    {
        CAddressBookData::StringMap::const_iterator j = i->second.destdata.find(key);
        if(j != i->second.destdata.end())
        {
            if(value)
                *value = j->second;
            return true;
        }
    }
    return false;
}

std::string CWallet::GetWalletHelpString(bool showDebug)
{
    std::string strUsage = HelpMessageGroup(_("Wallet options:"));
    strUsage += HelpMessageOpt("-disablewallet", _("Do not load the wallet and disable wallet RPC calls"));
    strUsage += HelpMessageOpt("-keypool=<n>", strprintf(_("Set key pool size to <n> (default: %u)"), DEFAULT_KEYPOOL_SIZE));
    strUsage += HelpMessageOpt("-fallbackfee=<amt>", strprintf(_("A fee rate (in %s/kB) that will be used when fee estimation has insufficient data (default: %s)"),
                                                               CURRENCY_UNIT, FormatMoney(DEFAULT_FALLBACK_FEE)));
    strUsage += HelpMessageOpt("-mintxfee=<amt>", strprintf(_("Fees (in %s/kB) smaller than this are considered zero fee for transaction creation (default: %s)"),
                                                            CURRENCY_UNIT, FormatMoney(DEFAULT_TRANSACTION_MINFEE)));
    strUsage += HelpMessageOpt("-paytxfee=<amt>", strprintf(_("Fee (in %s/kB) to add to transactions you send (default: %s)"),
                                                            CURRENCY_UNIT, FormatMoney(payTxFee.GetFeePerK())));
    strUsage += HelpMessageOpt("-rescan", _("Rescan the block chain for missing wallet transactions on startup"));
    strUsage += HelpMessageOpt("-salvagewallet", _("Attempt to recover private keys from a corrupt wallet on startup"));
    if (showDebug)
        strUsage += HelpMessageOpt("-sendfreetransactions", strprintf(_("Send transactions as zero-fee transactions if possible (default: %u)"), DEFAULT_SEND_FREE_TRANSACTIONS));
    strUsage += HelpMessageOpt("-spendzeroconfchange", strprintf(_("Spend unconfirmed change when sending transactions (default: %u)"), DEFAULT_SPEND_ZEROCONF_CHANGE));
    strUsage += HelpMessageOpt("-txconfirmtarget=<n>", strprintf(_("If paytxfee is not set, include enough fee so transactions begin confirmation on average within n blocks (default: %u)"), DEFAULT_TX_CONFIRM_TARGET));
    strUsage += HelpMessageOpt("-usehd", _("Use hierarchical deterministic key generation (HD) after BIP39/BIP44. Only has effect during wallet creation/first start") + " " + strprintf(_("(default: %u)"), DEFAULT_USE_HD_WALLET));
    strUsage += HelpMessageOpt("-mnemonic", _("User defined mnemonic for HD wallet (bip39). Only has effect during wallet creation/first start (default: randomly generated)"));
    strUsage += HelpMessageOpt("-mnemonicpassphrase", _("User defined mnemonic passphrase for HD wallet (BIP39). Only has effect during wallet creation/first start (default: empty string)"));
    strUsage += HelpMessageOpt("-hdseed", _("User defined seed for HD wallet (should be in hex). Only has effect during wallet creation/first start (default: randomly generated)"));
    strUsage += HelpMessageOpt("-upgradewallet", _("Upgrade wallet to latest format on startup"));
    strUsage += HelpMessageOpt("-wallet=<file>", _("Specify wallet file (within data directory)") + " " + strprintf(_("(default: %s)"), DEFAULT_WALLET_DAT));
    strUsage += HelpMessageOpt("-walletbroadcast", _("Make the wallet broadcast transactions") + " " + strprintf(_("(default: %u)"), DEFAULT_WALLETBROADCAST));
    strUsage += HelpMessageOpt("-walletnotify=<cmd>", _("Execute command when a wallet transaction changes (%s in cmd is replaced by TxID)"));
    strUsage += HelpMessageOpt("-zapwallettxes=<mode>", _("Delete all wallet transactions and only recover those parts of the blockchain through -rescan on startup") +
                               " " + _("(1 = keep tx meta data e.g. account owner and payment request information, 2 = drop tx meta data)"));
    strUsage += HelpMessageOpt("-createwalletbackups=<n>", strprintf(_("Number of automatic wallet backups (default: %u)"), nWalletBackups));
    strUsage += HelpMessageOpt("-walletbackupsdir=<dir>", _("Specify full path to directory for automatic wallet backups (must exist)"));
    strUsage += HelpMessageOpt("-keepass", strprintf(_("Use KeePass 2 integration using KeePassHttp plugin (default: %u)"), 0));
    strUsage += HelpMessageOpt("-keepassport=<port>", strprintf(_("Connect to KeePassHttp on port <port> (default: %u)"), DEFAULT_KEEPASS_HTTP_PORT));
    strUsage += HelpMessageOpt("-keepasskey=<key>", _("KeePassHttp key for AES encrypted communication with KeePass"));
    strUsage += HelpMessageOpt("-keepassid=<name>", _("KeePassHttp id for the established association"));
    strUsage += HelpMessageOpt("-keepassname=<name>", _("Name to construct url for KeePass entry that stores the wallet passphrase"));

    if (showDebug)
    {
        strUsage += HelpMessageGroup(_("Wallet debugging/testing options:"));

        strUsage += HelpMessageOpt("-dblogsize=<n>", strprintf("Flush wallet database activity from memory to disk log every <n> megabytes (default: %u)", DEFAULT_WALLET_DBLOGSIZE));
        strUsage += HelpMessageOpt("-flushwallet", strprintf("Run a thread to flush wallet periodically (default: %u)", DEFAULT_FLUSHWALLET));
        strUsage += HelpMessageOpt("-privdb", strprintf("Sets the DB_PRIVATE flag in the wallet db environment (default: %u)", DEFAULT_WALLET_PRIVDB));
        strUsage += HelpMessageOpt("-walletrejectlongchains", strprintf(_("Wallet will not create transactions that violate mempool chain limits (default: %u)"), DEFAULT_WALLET_REJECT_LONG_CHAINS));
    }

    return strUsage;
}

CWallet* CWallet::CreateWalletFromFile(const std::string walletFile)
{
    // needed to restore wallet transaction meta data after -zapwallettxes
    std::vector<CWalletTx> vWtx;

    if (GetBoolArg("-zapwallettxes", false)) {
        uiInterface.InitMessage(_("Zapping all transactions from wallet..."));

        CWallet *tempWallet = new CWallet(walletFile);
        DBErrors nZapWalletRet = tempWallet->ZapWalletTx(vWtx);
        if (nZapWalletRet != DB_LOAD_OK) {
            InitError(strprintf(_("Error loading %s: Wallet corrupted"), walletFile));
            return NULL;
        }

        delete tempWallet;
        tempWallet = NULL;
    }

    uiInterface.InitMessage(_("Loading wallet..."));

    int64_t nStart = GetTimeMillis();
    bool fFirstRun = true;
    CWallet *walletInstance = new CWallet(walletFile);
    DBErrors nLoadWalletRet = walletInstance->LoadWallet(fFirstRun);
    if (nLoadWalletRet != DB_LOAD_OK)
    {
        if (nLoadWalletRet == DB_CORRUPT) {
            InitError(strprintf(_("Error loading %s: Wallet corrupted"), walletFile));
            return NULL;
        }
        else if (nLoadWalletRet == DB_NONCRITICAL_ERROR)
        {
            InitWarning(strprintf(_("Error reading %s! All keys read correctly, but transaction data"
                                         " or address book entries might be missing or incorrect."),
                walletFile));
        }
        else if (nLoadWalletRet == DB_TOO_NEW) {
            InitError(strprintf(_("Error loading %s: Wallet requires newer version of %s"), walletFile, _(PACKAGE_NAME)));
            return NULL;
        }
        else if (nLoadWalletRet == DB_NEED_REWRITE)
        {
            InitError(strprintf(_("Wallet needed to be rewritten: restart %s to complete"), _(PACKAGE_NAME)));
            return NULL;
        }
        else {
            InitError(strprintf(_("Error loading %s"), walletFile));
            return NULL;
        }
    }

    if (GetBoolArg("-upgradewallet", fFirstRun))
    {
        int nMaxVersion = GetArg("-upgradewallet", 0);
        if (nMaxVersion == 0) // the -upgradewallet without argument case
        {
            LogPrintf("Performing wallet upgrade to %i\n", FEATURE_LATEST);
            nMaxVersion = CLIENT_VERSION;
            walletInstance->SetMinVersion(FEATURE_LATEST); // permanently upgrade the wallet immediately
        }
        else
            LogPrintf("Allowing wallet upgrade up to %i\n", nMaxVersion);
        if (nMaxVersion < walletInstance->GetVersion())
        {
            InitError(_("Cannot downgrade wallet"));
            return NULL;
        }
        walletInstance->SetMaxVersion(nMaxVersion);
    }

    if (fFirstRun)
    {
        // Create new keyUser and set as default key
        if (GetBoolArg("-usehd", DEFAULT_USE_HD_WALLET) && !walletInstance->IsHDEnabled()) {
            if (GetArg("-mnemonicpassphrase", "").size() > 256) {
                InitError(_("Mnemonic passphrase is too long, must be at most 256 characters"));
                return NULL;
            }
            // generate a new master key
            walletInstance->GenerateNewHDChain();

            // ensure this wallet.dat can only be opened by clients supporting HD
            walletInstance->SetMinVersion(FEATURE_HD);
        }

        CPubKey newDefaultKey;
        if (walletInstance->GetKeyFromPool(newDefaultKey, false)) {
            walletInstance->SetDefaultKey(newDefaultKey);
            if (!walletInstance->SetAddressBook(walletInstance->vchDefaultKey.GetID(), "", "receive")) {
                InitError(_("Cannot write default address") += "\n");
                return NULL;
            }
        }

        walletInstance->SetBestChain(chainActive.GetLocator());

        // Try to create wallet backup right after new wallet was created
        std::string strBackupWarning;
        std::string strBackupError;
        if(!AutoBackupWallet(walletInstance, "", strBackupWarning, strBackupError)) {
            if (!strBackupWarning.empty()) {
                InitWarning(strBackupWarning);
            }
            if (!strBackupError.empty()) {
                InitError(strBackupError);
                return NULL;
            }
        }

    }
    else if (IsArgSet("-usehd")) {
        bool useHD = GetBoolArg("-usehd", DEFAULT_USE_HD_WALLET);
        if (walletInstance->IsHDEnabled() && !useHD) {
            InitError(strprintf(_("Error loading %s: You can't disable HD on a already existing HD wallet"),
                                walletInstance->strWalletFile));
            return NULL;
        }
        if (!walletInstance->IsHDEnabled() && useHD) {
            InitError(strprintf(_("Error loading %s: You can't enable HD on a already existing non-HD wallet"),
                                walletInstance->strWalletFile));
            return NULL;
        }
    }

    // Warn user every time he starts non-encrypted HD wallet
    if (GetBoolArg("-usehd", DEFAULT_USE_HD_WALLET) && !walletInstance->IsLocked()) {
        InitWarning(_("Make sure to encrypt your wallet and delete all non-encrypted backups after you verified that wallet works!"));
    }

    LogPrintf(" wallet      %15dms\n", GetTimeMillis() - nStart);

    RegisterValidationInterface(walletInstance);

    CBlockIndex *pindexRescan = chainActive.Tip();
    if (GetBoolArg("-rescan", false))
        pindexRescan = chainActive.Genesis();
    else
    {
        CWalletDB walletdb(walletFile);
        CBlockLocator locator;
        if (walletdb.ReadBestBlock(locator))
            pindexRescan = FindForkInGlobalIndex(chainActive, locator);
        else
            pindexRescan = chainActive.Genesis();
    }
    if (chainActive.Tip() && chainActive.Tip() != pindexRescan)
    {
        //We can't rescan beyond non-pruned blocks, stop and throw an error
        //this might happen if a user uses a old wallet within a pruned node
        // or if he ran -disablewallet for a longer time, then decided to re-enable
        if (fPruneMode)
        {
            CBlockIndex *block = chainActive.Tip();
            while (block && block->pprev && (block->pprev->nStatus & BLOCK_HAVE_DATA) && block->pprev->nTx > 0 && pindexRescan != block)
                block = block->pprev;

            if (pindexRescan != block) {
                InitError(_("Prune: last wallet synchronisation goes beyond pruned data. You need to -reindex (download the whole blockchain again in case of pruned node)"));
                return NULL;
            }
        }

        uiInterface.InitMessage(_("Rescanning..."));
        LogPrintf("Rescanning last %i blocks (from block %i)...\n", chainActive.Height() - pindexRescan->nHeight, pindexRescan->nHeight);
        nStart = GetTimeMillis();
        walletInstance->ScanForWalletTransactions(pindexRescan, true);
        LogPrintf(" rescan      %15dms\n", GetTimeMillis() - nStart);
        walletInstance->SetBestChain(chainActive.GetLocator());
        CWalletDB::IncrementUpdateCounter();

        // Restore wallet transaction metadata after -zapwallettxes=1
        if (GetBoolArg("-zapwallettxes", false) && GetArg("-zapwallettxes", "1") != "2")
        {
            CWalletDB walletdb(walletFile);

            BOOST_FOREACH(const CWalletTx& wtxOld, vWtx)
            {
                uint256 hash = wtxOld.GetHash();
                std::map<uint256, CWalletTx>::iterator mi = walletInstance->mapWallet.find(hash);
                if (mi != walletInstance->mapWallet.end())
                {
                    const CWalletTx* copyFrom = &wtxOld;
                    CWalletTx* copyTo = &mi->second;
                    copyTo->mapValue = copyFrom->mapValue;
                    copyTo->vOrderForm = copyFrom->vOrderForm;
                    copyTo->nTimeReceived = copyFrom->nTimeReceived;
                    copyTo->nTimeSmart = copyFrom->nTimeSmart;
                    copyTo->fFromMe = copyFrom->fFromMe;
                    copyTo->strFromAccount = copyFrom->strFromAccount;
                    copyTo->nOrderPos = copyFrom->nOrderPos;
                    walletdb.WriteTx(*copyTo);
                }
            }
        }
    }
    walletInstance->SetBroadcastTransactions(GetBoolArg("-walletbroadcast", DEFAULT_WALLETBROADCAST));

    {
        LOCK(walletInstance->cs_wallet);
        LogPrintf("setExternalKeyPool.size() = %u\n",   walletInstance->KeypoolCountExternalKeys());
        LogPrintf("setInternalKeyPool.size() = %u\n",   walletInstance->KeypoolCountInternalKeys());
        LogPrintf("mapWallet.size() = %u\n",            walletInstance->mapWallet.size());
        LogPrintf("mapAddressBook.size() = %u\n",       walletInstance->mapAddressBook.size());
    }

    return walletInstance;
}

bool CWallet::InitLoadWallet()
{
    if (GetBoolArg("-disablewallet", DEFAULT_DISABLE_WALLET)) {
        pwalletMain = NULL;
        LogPrintf("Wallet disabled!\n");
        return true;
    }

    std::string walletFile = GetArg("-wallet", DEFAULT_WALLET_DAT);

    CWallet * const pwallet = CreateWalletFromFile(walletFile);
    if (!pwallet) {
        return false;
    }
    pwalletMain = pwallet;

    return true;
}

std::atomic<bool> CWallet::fFlushThreadRunning(false);

void CWallet::postInitProcess(boost::thread_group& threadGroup)
{
    // Add wallet transactions that aren't already in a block to mempool
    // Do this here as mempool requires genesis block to be loaded
    ReacceptWalletTransactions();

    // Run a thread to flush wallet periodically
    if (!CWallet::fFlushThreadRunning.exchange(true)) {
        threadGroup.create_thread(ThreadFlushWalletDB);
    }
}

bool CWallet::ParameterInteraction()
{
    if (GetBoolArg("-disablewallet", DEFAULT_DISABLE_WALLET))
        return true;

    if (GetBoolArg("-blocksonly", DEFAULT_BLOCKSONLY) && SoftSetBoolArg("-walletbroadcast", false)) {
        LogPrintf("%s: parameter interaction: -blocksonly=1 -> setting -walletbroadcast=0\n", __func__);
    }

    if (GetBoolArg("-salvagewallet", false) && SoftSetBoolArg("-rescan", true)) {
        // Rewrite just private keys: rescan to find transactions
        LogPrintf("%s: parameter interaction: -salvagewallet=1 -> setting -rescan=1\n", __func__);
    }

    // -zapwallettx implies a rescan
    if (GetBoolArg("-zapwallettxes", false) && SoftSetBoolArg("-rescan", true)) {
        LogPrintf("%s: parameter interaction: -zapwallettxes=<mode> -> setting -rescan=1\n", __func__);
    }

    if (GetBoolArg("-sysperms", false))
        return InitError("-sysperms is not allowed in combination with enabled wallet functionality");
    if (GetArg("-prune", 0) && GetBoolArg("-rescan", false))
        return InitError(_("Rescans are not possible in pruned mode. You will need to use -reindex which will download the whole blockchain again."));

    if (::minRelayTxFee.GetFeePerK() > HIGH_TX_FEE_PER_KB)
        InitWarning(AmountHighWarn("-minrelaytxfee") + " " +
                    _("The wallet will avoid paying less than the minimum relay fee."));

    if (IsArgSet("-mintxfee"))
    {
        CAmount n = 0;
        if (!ParseMoney(GetArg("-mintxfee", ""), n) || 0 == n)
            return InitError(AmountErrMsg("mintxfee", GetArg("-mintxfee", "")));
        if (n > HIGH_TX_FEE_PER_KB)
            InitWarning(AmountHighWarn("-mintxfee") + " " +
                        _("This is the minimum transaction fee you pay on every transaction."));
        CWallet::minTxFee = CFeeRate(n);
    }
    if (IsArgSet("-fallbackfee"))
    {
        CAmount nFeePerK = 0;
        if (!ParseMoney(GetArg("-fallbackfee", ""), nFeePerK))
            return InitError(strprintf(_("Invalid amount for -fallbackfee=<amount>: '%s'"), GetArg("-fallbackfee", "")));
        if (nFeePerK > HIGH_TX_FEE_PER_KB)
            InitWarning(AmountHighWarn("-fallbackfee") + " " +
                        _("This is the transaction fee you may pay when fee estimates are not available."));
        CWallet::fallbackFee = CFeeRate(nFeePerK);
    }
    if (IsArgSet("-paytxfee"))
    {
        CAmount nFeePerK = 0;
        if (!ParseMoney(GetArg("-paytxfee", ""), nFeePerK))
            return InitError(AmountErrMsg("paytxfee", GetArg("-paytxfee", "")));
        if (nFeePerK > HIGH_TX_FEE_PER_KB)
            InitWarning(AmountHighWarn("-paytxfee") + " " +
                        _("This is the transaction fee you will pay if you send a transaction."));

        payTxFee = CFeeRate(nFeePerK, 1000);
        if (payTxFee < ::minRelayTxFee)
        {
            return InitError(strprintf(_("Invalid amount for -paytxfee=<amount>: '%s' (must be at least %s)"),
                                       GetArg("-paytxfee", ""), ::minRelayTxFee.ToString()));
        }
    }
    if (IsArgSet("-maxtxfee"))
    {
        CAmount nMaxFee = 0;
        if (!ParseMoney(GetArg("-maxtxfee", ""), nMaxFee))
            return InitError(AmountErrMsg("maxtxfee", GetArg("-maxtxfee", "")));
        if (nMaxFee > HIGH_MAX_TX_FEE)
            InitWarning(_("-maxtxfee is set very high! Fees this large could be paid on a single transaction."));
        maxTxFee = nMaxFee;
        if (CFeeRate(maxTxFee, 1000) < ::minRelayTxFee)
        {
            return InitError(strprintf(_("Invalid amount for -maxtxfee=<amount>: '%s' (must be at least the minrelay fee of %s to prevent stuck transactions)"),
                                       GetArg("-maxtxfee", ""), ::minRelayTxFee.ToString()));
        }
    }
    nTxConfirmTarget = GetArg("-txconfirmtarget", DEFAULT_TX_CONFIRM_TARGET);
    bSpendZeroConfChange = GetBoolArg("-spendzeroconfchange", DEFAULT_SPEND_ZEROCONF_CHANGE);
    fSendFreeTransactions = GetBoolArg("-sendfreetransactions", DEFAULT_SEND_FREE_TRANSACTIONS);

    if (fSendFreeTransactions && GetArg("-limitfreerelay", DEFAULT_LIMITFREERELAY) <= 0)
        return InitError("Creation of free transactions with their relay disabled is not supported.");

    if (IsArgSet("-walletbackupsdir")) {
        if (!boost::filesystem::is_directory(GetArg("-walletbackupsdir", ""))) {
            LogPrintf("%s: Warning: incorrect parameter -walletbackupsdir, path must exist! Using default path.\n", __func__);
            InitWarning("Warning: incorrect parameter -walletbackupsdir, path must exist! Using default path.\n");

            ForceRemoveArg("-walletbackupsdir");
        }
    }

    return true;
}

bool CWallet::InitAutoBackup()
{
    if (GetBoolArg("-disablewallet", DEFAULT_DISABLE_WALLET))
        return true;

    std::string strWarning;
    std::string strError;

    nWalletBackups = GetArg("-createwalletbackups", 10);
    nWalletBackups = std::max(0, std::min(10, nWalletBackups));

    std::string strWalletFile = GetArg("-wallet", DEFAULT_WALLET_DAT);

    if(!AutoBackupWallet(NULL, strWalletFile, strWarning, strError)) {
        if (!strWarning.empty())
            InitWarning(strWarning);
        if (!strError.empty())
            return InitError(strError);
    }

    return true;
}

bool CWallet::BackupWallet(const std::string& strDest)
{
    if (!fFileBacked)
        return false;
    while (true)
    {
        {
            LOCK(bitdb.cs_db);
            if (!bitdb.mapFileUseCount.count(strWalletFile) || bitdb.mapFileUseCount[strWalletFile] == 0)
            {
                // Flush log data to the dat file
                bitdb.CloseDb(strWalletFile);
                bitdb.CheckpointLSN(strWalletFile);
                bitdb.mapFileUseCount.erase(strWalletFile);

                // Copy wallet file
                boost::filesystem::path pathSrc = GetDataDir() / strWalletFile;
                boost::filesystem::path pathDest(strDest);
                if (boost::filesystem::is_directory(pathDest))
                    pathDest /= strWalletFile;

                try {
#if BOOST_VERSION >= 104000
                    boost::filesystem::copy_file(pathSrc, pathDest, boost::filesystem::copy_option::overwrite_if_exists);
#else
                    boost::filesystem::copy_file(pathSrc, pathDest);
#endif
                    LogPrintf("copied %s to %s\n", strWalletFile, pathDest.string());
                    return true;
                } catch (const boost::filesystem::filesystem_error& e) {
                    LogPrintf("error copying %s to %s - %s\n", strWalletFile, pathDest.string(), e.what());
                    return false;
                }
            }
        }
        MilliSleep(100);
    }
    return false;
}

// This should be called carefully:
// either supply "wallet" (if already loaded) or "strWalletFile" (if wallet wasn't loaded yet)
bool AutoBackupWallet(CWallet* wallet, const std::string& strWalletFile_, std::string& strBackupWarningRet, std::string& strBackupErrorRet)
{
    namespace fs = boost::filesystem;

    strBackupWarningRet = strBackupErrorRet = "";
    std::string strWalletFile = "";

    if (nWalletBackups <= 0) {
        LogPrintf("Automatic wallet backups are disabled!\n");
        return false;
    }

    fs::path backupsDir = GetBackupsDir();

    if (!fs::exists(backupsDir))
    {
        // Always create backup folder to not confuse the operating system's file browser
        LogPrintf("Creating backup folder %s\n", backupsDir.string());
        if(!fs::create_directories(backupsDir)) {
            // smth is wrong, we shouldn't continue until it's resolved
            strBackupErrorRet = strprintf(_("Wasn't able to create wallet backup folder %s!"), backupsDir.string());
            LogPrintf("%s\n", strBackupErrorRet);
            nWalletBackups = -1;
            return false;
        }
    } else if (!fs::is_directory(backupsDir)) {
        // smth is wrong, we shouldn't continue until it's resolved
        strBackupErrorRet = strprintf(_("%s is not a valid backup folder!"), backupsDir.string());
        LogPrintf("%s\n", strBackupErrorRet);
        nWalletBackups = -1;
        return false;
    }

    // Create backup of the ...
    std::string dateTimeStr = DateTimeStrFormat(".%Y-%m-%d-%H-%M", GetTime());
    if (wallet)
    {
        // ... opened wallet
        LOCK2(cs_main, wallet->cs_wallet);
        strWalletFile = wallet->strWalletFile;
        fs::path backupFile = backupsDir / (strWalletFile + dateTimeStr);
        if(!wallet->BackupWallet(backupFile.string())) {
            strBackupWarningRet = strprintf(_("Failed to create backup %s!"), backupFile.string());
            LogPrintf("%s\n", strBackupWarningRet);
            nWalletBackups = -1;
            return false;
        }
        // Update nKeysLeftSinceAutoBackup using current external keypool size
        wallet->nKeysLeftSinceAutoBackup = wallet->KeypoolCountExternalKeys();
        LogPrintf("nKeysLeftSinceAutoBackup: %d\n", wallet->nKeysLeftSinceAutoBackup);
        if(wallet->IsLocked(true)) {
            strBackupWarningRet = _("Wallet is locked, can't replenish keypool! Automatic backups and mixing are disabled, please unlock your wallet to replenish keypool.");
            LogPrintf("%s\n", strBackupWarningRet);
            nWalletBackups = -2;
            return false;
        }
    } else {
        // ... strWalletFile file
        strWalletFile = strWalletFile_;
        fs::path sourceFile = GetDataDir() / strWalletFile;
        fs::path backupFile = backupsDir / (strWalletFile + dateTimeStr);
        sourceFile.make_preferred();
        backupFile.make_preferred();
        if (fs::exists(backupFile))
        {
            strBackupWarningRet = _("Failed to create backup, file already exists! This could happen if you restarted wallet in less than 60 seconds. You can continue if you are ok with this.");
            LogPrintf("%s\n", strBackupWarningRet);
            return false;
        }
        if(fs::exists(sourceFile)) {
            try {
                fs::copy_file(sourceFile, backupFile);
                LogPrintf("Creating backup of %s -> %s\n", sourceFile.string(), backupFile.string());
            } catch(fs::filesystem_error &error) {
                strBackupWarningRet = strprintf(_("Failed to create backup, error: %s"), error.what());
                LogPrintf("%s\n", strBackupWarningRet);
                nWalletBackups = -1;
                return false;
            }
        }
    }

    // Keep only the last 10 backups, including the new one of course
    typedef std::multimap<std::time_t, fs::path> folder_set_t;
    folder_set_t folder_set;
    fs::directory_iterator end_iter;
    backupsDir.make_preferred();
    // Build map of backup files for current(!) wallet sorted by last write time
    fs::path currentFile;
    for (fs::directory_iterator dir_iter(backupsDir); dir_iter != end_iter; ++dir_iter)
    {
        // Only check regular files
        if ( fs::is_regular_file(dir_iter->status()))
        {
            currentFile = dir_iter->path().filename();
            // Only add the backups for the current wallet, e.g. wallet.dat.*
            if(dir_iter->path().stem().string() == strWalletFile)
            {
                folder_set.insert(folder_set_t::value_type(fs::last_write_time(dir_iter->path()), *dir_iter));
            }
        }
    }

    // Loop backward through backup files and keep the N newest ones (1 <= N <= 10)
    int counter = 0;
    BOOST_REVERSE_FOREACH(PAIRTYPE(const std::time_t, fs::path) file, folder_set)
    {
        counter++;
        if (counter > nWalletBackups)
        {
            // More than nWalletBackups backups: delete oldest one(s)
            try {
                fs::remove(file.second);
                LogPrintf("Old backup deleted: %s\n", file.second);
            } catch(fs::filesystem_error &error) {
                strBackupWarningRet = strprintf(_("Failed to delete backup, error: %s"), error.what());
                LogPrintf("%s\n", strBackupWarningRet);
                return false;
            }
        }
    }

    return true;
}

CKeyPool::CKeyPool()
{
    nTime = GetTime();
    fInternal = false;
}

CKeyPool::CKeyPool(const CPubKey& vchPubKeyIn, bool fInternalIn)
{
    nTime = GetTime();
    vchPubKey = vchPubKeyIn;
    fInternal = fInternalIn;
}

CWalletKey::CWalletKey(int64_t nExpires)
{
    nTimeCreated = (nExpires ? GetTime() : 0);
    nTimeExpires = nExpires;
}

void CMerkleTx::SetMerkleBranch(const CBlockIndex* pindex, int posInBlock)
{
    // Update the tx's hashBlock
    hashBlock = pindex->GetBlockHash();

    // set the position of the transaction in the block
    nIndex = posInBlock;
}

int CMerkleTx::GetDepthInMainChain(const CBlockIndex* &pindexRet, bool enableIX) const
{
    int nResult;

    if (hashUnset())
        nResult = 0;
    else {
        AssertLockHeld(cs_main);

        // Find the block it claims to be in
        BlockMap::iterator mi = mapBlockIndex.find(hashBlock);
        if (mi == mapBlockIndex.end())
            nResult = 0;
        else {
            CBlockIndex* pindex = (*mi).second;
            if (!pindex || !chainActive.Contains(pindex))
                nResult = 0;
            else {
                pindexRet = pindex;
                nResult = ((nIndex == -1) ? (-1) : 1) * (chainActive.Height() - pindex->nHeight + 1);

                if (nResult == 0 && !mempool.exists(GetHash()))
                    return -1; // Not in chain, not in mempool
            }
        }
    }

    if(enableIX && nResult < 6 && instantsend.IsLockedInstantSendTransaction(GetHash()))
        return nInstantSendDepth + nResult;

    return nResult;
}

int CMerkleTx::GetBlocksToMaturity() const
{
    if (!IsCoinBase())
        return 0;
    return std::max(0, (COINBASE_MATURITY+1) - GetDepthInMainChain());
}


bool CMerkleTx::AcceptToMemoryPool(const CAmount& nAbsurdFee, CValidationState& state)
{
<<<<<<< HEAD
    CValidationState state;
    return ::AcceptToMemoryPool(mempool, state, *this, fLimitFree, NULL, false, fRejectAbsurdFee);
}

/**
 * Find notes in the wallet filtered by payment address, min depth and ability to spend.
 * These notes are decrypted and added to the output parameter vector, outEntries.
 */
void CWallet::GetFilteredNotes(std::vector<CNotePlaintextEntry> & outEntries, std::string address, int minDepth, bool ignoreSpent, bool ignoreUnspendable)
{
    bool fFilterAddress = false;
    libzcash::PaymentAddress filterPaymentAddress;
    if (address.length() > 0) {
        filterPaymentAddress = CZCPaymentAddress(address).Get();
        fFilterAddress = true;
    }

    LOCK2(cs_main, cs_wallet);

    for (auto & p : mapWallet) {
        CWalletTx wtx = p.second;

        // Filter the transactions before checking for notes
        if (!CheckFinalTx(wtx) || wtx.GetBlocksToMaturity() > 0 || wtx.GetDepthInMainChain() < minDepth) {
            continue;
        }

        if (wtx.mapNoteData.size() == 0) {
            continue;
        }

        for (auto & pair : wtx.mapNoteData) {
            JSOutPoint jsop = pair.first;
            CNoteData nd = pair.second;
            PaymentAddress pa = nd.address;

            // skip notes which belong to a different payment address in the wallet
            if (fFilterAddress && !(pa == filterPaymentAddress)) {
                continue;
            }

            // skip note which has been spent
            if (ignoreSpent && nd.nullifier && IsSpent(*nd.nullifier)) {
                continue;
            }

            // skip notes which cannot be spent
            if (ignoreUnspendable && !HaveSpendingKey(pa)) {
                continue;
            }

            int i = jsop.js; // Index into CTransaction.vjoinsplit
            int j = jsop.n; // Index into JSDescription.ciphertexts

            // Get cached decryptor
            ZCNoteDecryption decryptor;
            if (!GetNoteDecryptor(pa, decryptor)) {
                // Note decryptors are created when the wallet is loaded, so it should always exist
                throw std::runtime_error(strprintf("Could not find note decryptor for payment address %s", CZCPaymentAddress(pa).ToString()));
            }

            // determine amount of funds in the note
            auto hSig = wtx.vjoinsplit[i].h_sig(*pzcashParams, wtx.joinSplitPubKey);
            try {
                NotePlaintext plaintext = NotePlaintext::decrypt(
                        decryptor,
                        wtx.vjoinsplit[i].ciphertexts[j],
                        wtx.vjoinsplit[i].ephemeralKey,
                        hSig,
                        (unsigned char) j);

                outEntries.push_back(CNotePlaintextEntry{jsop, plaintext});

            } catch (const note_decryption_failed &err) {
                // Couldn't decrypt with this spending key
                throw std::runtime_error(strprintf("Could not decrypt note for payment address %s", CZCPaymentAddress(pa).ToString()));
            } catch (const std::exception &exc) {
                // Unexpected failure
                throw std::runtime_error(strprintf("Error while decrypting note for payment address %s: %s", CZCPaymentAddress(pa).ToString(), exc.what()));
            }
        }
    }
}

#ifdef DTG
void CWallet::debugMapWallet(const char* title) {
    printf("%s : CWallet::mapWallet\n",title);
    int index = 0;
    printf("==================\n");

    for (std::pair<const uint256, CWalletTx>& item: mapWallet) {
        if (item.second.vjoinsplit.size() > 0) {
	    printf("%4d : %s: (%ld,%ld)\n",index,item.first.GetHex().c_str(),
					item.second.vjoinsplit[0].vpub_old,
					item.second.vjoinsplit[0].vpub_new);
	    item.second.debugMapNoteData();
	}
        index++;
    }
    printf("=== %d ===============\n",index);
}

void CWalletTx::debugMapNoteData() {
    for (std::pair<const JSOutPoint, CNoteData>& item: mapNoteData) {
    	printf("    (%s,%ld,%d):\n",item.first.hash.GetHex().c_str(),item.first.js,item.first.n);
    	printf("        Payment address: %s\n",item.second.address.GetHash().GetHex().c_str());
		printf("        Witness Height: %d\n",item.second.witnessHeight);
		if (item.second.nullifier) {
			printf("        Nullifier: %s\n",item.second.nullifier->GetHex().c_str());
		} else {
			printf("        No Nullifier\n");
		}
			printf("        Witnesses:\n");
			for(ZCIncrementalWitness witness : item.second.witnesses) {
				printf("            %s\n",witness.root().GetHex().c_str());
		}
	}
};
#endif // DTG
=======
    return ::AcceptToMemoryPool(mempool, state, tx, true, NULL, NULL, false, nAbsurdFee);
}
>>>>>>> 855ac356
<|MERGE_RESOLUTION|>--- conflicted
+++ resolved
@@ -24,11 +24,8 @@
 #include "timedata.h"
 #include "txmempool.h"
 #include "util.h"
-<<<<<<< HEAD
 #include "init.h"
-=======
 #include "ui_interface.h"
->>>>>>> 855ac356
 #include "utilmoneystr.h"
 #include "zcash/Note.hpp"
 #include "crypter.h"
@@ -45,26 +42,19 @@
 #include <boost/filesystem.hpp>
 #include <boost/thread.hpp>
 
-<<<<<<< HEAD
 
 using namespace std;
 using namespace libzcash;
 
-=======
-CWallet* pwalletMain = NULL;
->>>>>>> 855ac356
 /** Transaction fee set by the user */
 CFeeRate payTxFee(DEFAULT_TRANSACTION_FEE);
 unsigned int nTxConfirmTarget = DEFAULT_TX_CONFIRM_TARGET;
 bool bSpendZeroConfChange = DEFAULT_SPEND_ZEROCONF_CHANGE;
 bool fSendFreeTransactions = DEFAULT_SEND_FREE_TRANSACTIONS;
-<<<<<<< HEAD
 bool fPayAtLeastCustomFee = true;
-=======
 bool bBIP69Enabled = true;
 
 const char * DEFAULT_WALLET_DAT = "wallet.dat";
->>>>>>> 855ac356
 
 /**
  * Fees smaller than this (in duffs) are considered zero fee (for transaction creation)
@@ -397,7 +387,7 @@
     return false;
 }
 
-<<<<<<< HEAD
+
 bool CWallet::AddCryptedSpendingKey(const libzcash::PaymentAddress &address,
                                     const libzcash::ReceivingKey &rk,
                                     const std::vector<unsigned char> &vchCryptedSecret)
@@ -423,10 +413,8 @@
     return false;
 }
 
-bool CWallet::LoadKeyMetadata(const CPubKey &pubkey, const CKeyMetadata &meta)
-=======
 bool CWallet::LoadKeyMetadata(const CTxDestination& keyID, const CKeyMetadata &meta)
->>>>>>> 855ac356
+
 {
     AssertLockHeld(cs_wallet); // mapKeyMetadata
     UpdateTimeFirstKey(meta.nCreateTime);
@@ -446,7 +434,6 @@
     return CCryptoKeyStore::AddCryptedKey(vchPubKey, vchCryptedSecret);
 }
 
-<<<<<<< HEAD
 bool CWallet::LoadCryptedZKey(const libzcash::PaymentAddress &addr, const libzcash::ReceivingKey &rk, const std::vector<unsigned char> &vchCryptedSecret)
 {
     return CCryptoKeyStore::AddCryptedSpendingKey(addr, rk, vchCryptedSecret);
@@ -487,7 +474,8 @@
 bool CWallet::LoadViewingKey(const libzcash::ViewingKey &vk)
 {
     return CCryptoKeyStore::AddViewingKey(vk);
-=======
+}
+
 void CWallet::UpdateTimeFirstKey(int64_t nCreateTime)
 {
     AssertLockHeld(cs_wallet);
@@ -498,7 +486,6 @@
     } else if (!nTimeFirstKey || nCreateTime < nTimeFirstKey) {
         nTimeFirstKey = nCreateTime;
     }
->>>>>>> 855ac356
 }
 
 bool CWallet::AddCScript(const CScript& redeemScript)
@@ -766,7 +753,7 @@
 
     std::pair<TxNullifiers::const_iterator, TxNullifiers::const_iterator> range_n;
 
-    for (const JSDescription& jsdesc : wtx.vjoinsplit) {
+    for (const JSDescription& jsdesc : wtx.tx->vjoinsplit) {
         for (const uint256& nullifier : jsdesc.nullifiers) {
             if (mapTxNullifiers.count(nullifier) <= 1) {
                 continue;  // No conflict if zero or one spends
@@ -845,12 +832,8 @@
     return true;
 }
 
-<<<<<<< HEAD
 template <class T>
-void CWallet::SyncMetaData(pair<typename TxSpendMap<T>::iterator, typename TxSpendMap<T>::iterator> range)
-=======
-void CWallet::SyncMetaData(std::pair<TxSpends::iterator, TxSpends::iterator> range)
->>>>>>> 855ac356
+void CWallet::SyncMetaData(std::pair< typename TxSpendMap<T>::iterator, typename TxSpendMap<T>::iterator > range)
 {
     // We want all the wallet transactions in range to have the same metadata as
     // the oldest (smallest nOrderPos).
@@ -958,14 +941,10 @@
     if (thisTx.IsCoinBase()) // Coinbases don't spend anything!
         return;
 
-<<<<<<< HEAD
-    BOOST_FOREACH(const CTxIn& txin, thisTx.vin) {
-=======
-    BOOST_FOREACH(const CTxIn& txin, thisTx.tx->vin)
->>>>>>> 855ac356
+    BOOST_FOREACH(const CTxIn& txin, thisTx.tx->vin) {
         AddToSpends(txin.prevout, wtxid);
     }
-    for (const JSDescription& jsdesc : thisTx.vjoinsplit) {
+    for (const JSDescription& jsdesc : thisTx.tx->vjoinsplit) {
         for (const uint256& nullifier : jsdesc.nullifiers) {
             AddToSpends(nullifier, wtxid);
         }
@@ -1028,11 +1007,11 @@
             pblock = &block;
         }
 
-        for (const CTransaction& tx : pblock->vtx) {
-            auto hash = tx.GetHash();
+        for (const auto& tx : pblock->vtx) {
+            auto hash = tx->GetHash();
             bool txIsOurs = mapWallet.count(hash);
-            for (size_t i = 0; i < tx.vjoinsplit.size(); i++) {
-                const JSDescription& jsdesc = tx.vjoinsplit[i];
+            for (size_t i = 0; i < tx->vjoinsplit.size(); i++) {
+                const JSDescription& jsdesc = tx->vjoinsplit[i];
                 for (uint8_t j = 0; j < jsdesc.commitments.size(); j++) {
                     const uint256& note_commitment = jsdesc.commitments[j];
                     tree.append(note_commitment);
@@ -1379,7 +1358,6 @@
     return nRet;
 }
 
-<<<<<<< HEAD
 CWallet::TxItems CWallet::OrderedTxItems(std::list<CAccountingEntry>& acentries, std::string strAccount)
 {
     AssertLockHeld(cs_wallet); // mapWallet
@@ -1403,7 +1381,8 @@
     }
 
     return txOrdered;
-=======
+}
+
 bool CWallet::AccountMove(std::string strFrom, std::string strTo, CAmount nAmount, std::string strComment)
 {
     CWalletDB walletdb(strWalletFile);
@@ -1474,7 +1453,6 @@
     pubKey = account.vchPubKey;
 
     return true;
->>>>>>> 855ac356
 }
 
 void CWallet::MarkDirty()
@@ -1489,7 +1467,6 @@
     fAnonymizableTallyCachedNonDenom = false;
 }
 
-<<<<<<< HEAD
 
 /**
  * Ensure that every note in the wallet (for which we possess a spending key)
@@ -1509,10 +1486,10 @@
                 if (!item.second.nullifier) {
                     if (GetNoteDecryptor(item.second.address, dec)) {
                         auto i = item.first.js;
-                        auto hSig = wtxItem.second.vjoinsplit[i].h_sig(
-                            *pzcashParams, wtxItem.second.joinSplitPubKey);
+                        auto hSig = wtxItem.second.tx->vjoinsplit[i].h_sig(
+                            *pzcashParams, wtxItem.second.tx->joinSplitPubKey);
                         item.second.nullifier = GetNoteNullifier(
-                            wtxItem.second.vjoinsplit[i],
+                            wtxItem.second.tx->vjoinsplit[i],
                             item.second.address,
                             dec,
                             hSig,
@@ -1541,11 +1518,7 @@
     }
 }
 
-
-bool CWallet::AddToWallet(const CWalletTx& wtxIn, bool fFromLoadWallet, CWalletDB* pwalletdb)
-=======
 bool CWallet::AddToWallet(const CWalletTx& wtxIn, bool fFlushOnClose)
->>>>>>> 855ac356
 {
     LOCK(cs_wallet);
 
@@ -1557,27 +1530,13 @@
     std::pair<std::map<uint256, CWalletTx>::iterator, bool> ret = mapWallet.insert(std::make_pair(hash, wtxIn));
     CWalletTx& wtx = (*ret.first).second;
     wtx.BindWallet(this);
+    UpdateNullifierNoteMapWithTx(wtx);
     bool fInsertedNew = ret.second;
     if (fInsertedNew)
     {
-<<<<<<< HEAD
-        LOCK(cs_wallet);
-        // Inserts only if not already there, returns tx inserted or tx found
-        pair<map<uint256, CWalletTx>::iterator, bool> ret = mapWallet.insert(make_pair(hash, wtxIn));
-        CWalletTx& wtx = (*ret.first).second;
-        wtx.BindWallet(this);
-        UpdateNullifierNoteMapWithTx(wtx);
-        bool fInsertedNew = ret.second;
-        if (fInsertedNew)
-        {
-            wtx.nTimeReceived = GetAdjustedTime();
-            wtx.nOrderPos = IncOrderPosNext(pwalletdb);
-            wtxOrdered.insert(make_pair(wtx.nOrderPos, TxPair(&wtx, (CAccountingEntry*)0)));
-=======
         wtx.nTimeReceived = GetAdjustedTime();
         wtx.nOrderPos = IncOrderPosNext(&walletdb);
-        wtxOrdered.insert(std::make_pair(wtx.nOrderPos, TxPair(&wtx, (CAccountingEntry*)0)));
->>>>>>> 855ac356
+        wtxOrdered.insert(make_pair(wtx.nOrderPos, TxPair(&wtx, (CAccountingEntry*)0)));
 
         wtx.nTimeSmart = wtx.nTimeReceived;
         if (!wtxIn.hashUnset())
@@ -1592,20 +1551,12 @@
                     const TxItems & txOrdered = wtxOrdered;
                     for (TxItems::const_reverse_iterator it = txOrdered.rbegin(); it != txOrdered.rend(); ++it)
                     {
-<<<<<<< HEAD
-                        // Tolerate times up to the last timestamp in the wallet not more than 5 minutes into the future
-                        int64_t latestTolerated = latestNow + 300;
-                        std::list<CAccountingEntry> acentries;
-                        TxItems txOrdered = OrderedTxItems(acentries);
-                        for (TxItems::const_reverse_iterator it = txOrdered.rbegin(); it != txOrdered.rend(); ++it)
-=======
                         CWalletTx *const pwtx = (*it).second.first;
                         if (pwtx == &wtx)
                             continue;
                         CAccountingEntry *const pacentry = (*it).second.second;
                         int64_t nSmartTime;
                         if (pwtx)
->>>>>>> 855ac356
                         {
                             nSmartTime = pwtx->nTimeSmart;
                             if (!nSmartTime)
@@ -1645,33 +1596,6 @@
         // Merge
         if (!wtxIn.hashUnset() && wtxIn.hashBlock != wtx.hashBlock)
         {
-<<<<<<< HEAD
-            // Merge
-            if (!wtxIn.hashUnset() && wtxIn.hashBlock != wtx.hashBlock)
-            {
-                wtx.hashBlock = wtxIn.hashBlock;
-                fUpdated = true;
-            }
-            // If no longer abandoned, update
-            if (wtxIn.hashBlock.IsNull() && wtx.isAbandoned())
-            {
-                wtx.hashBlock = wtxIn.hashBlock;
-                fUpdated = true;
-            }
-            if (wtxIn.nIndex != -1 && (wtxIn.nIndex != wtx.nIndex))
-            {
-                wtx.nIndex = wtxIn.nIndex;
-                fUpdated = true;
-            }
-            if (UpdatedNoteData(wtxIn, wtx)) {
-                  fUpdated = true;
-            }
-            if (wtxIn.fFromMe && wtxIn.fFromMe != wtx.fFromMe)
-            {
-                wtx.fFromMe = wtxIn.fFromMe;
-                fUpdated = true;
-            }
-=======
             wtx.hashBlock = wtxIn.hashBlock;
             fUpdated = true;
         }
@@ -1680,11 +1604,13 @@
         {
             wtx.hashBlock = wtxIn.hashBlock;
             fUpdated = true;
->>>>>>> 855ac356
         }
         if (wtxIn.nIndex != -1 && (wtxIn.nIndex != wtx.nIndex))
         {
             wtx.nIndex = wtxIn.nIndex;
+            fUpdated = true;
+        }
+        if (UpdatedNoteData(wtxIn, wtx)) {
             fUpdated = true;
         }
         if (wtxIn.fFromMe && wtxIn.fFromMe != wtx.fFromMe)
@@ -1965,19 +1891,6 @@
     fAnonymizableTallyCached = false;
     fAnonymizableTallyCachedNonDenom = false;
 }
-
-void CWallet::EraseFromWallet(const uint256 &hash)
-{
-    if (!fFileBacked)
-        return;
-    {
-        LOCK(cs_wallet);
-        if (mapWallet.erase(hash))
-            CWalletDB(strWalletFile).EraseTx(hash);
-    }
-    return;
-}
-
 
 /**
  * Returns a nullifier if the SpendingKey is available
@@ -2469,8 +2382,8 @@
 {
     mapNoteData.clear();
     for (const std::pair<JSOutPoint, CNoteData> nd : noteData) {
-        if (nd.first.js < vjoinsplit.size() &&
-                nd.first.n < vjoinsplit[nd.first.js].ciphertexts.size()) {
+        if (nd.first.js < tx->vjoinsplit.size() &&
+                nd.first.n < tx->vjoinsplit[nd.first.js].ciphertexts.size()) {
             // Store the address and nullifier for the Note
             mapNoteData[nd.first] = nd.second;
         } else {
@@ -2526,14 +2439,9 @@
     return nRequests;
 }
 
-<<<<<<< HEAD
 // GetAmounts will determine the transparent debits and credits for a given wallet tx.
-void CWalletTx::GetAmounts(list<COutputEntry>& listReceived,
-                           list<COutputEntry>& listSent, CAmount& nFee, string& strSentAccount, const isminefilter& filter) const
-=======
 void CWalletTx::GetAmounts(std::list<COutputEntry>& listReceived,
                            std::list<COutputEntry>& listSent, CAmount& nFee, std::string& strSentAccount, const isminefilter& filter) const
->>>>>>> 855ac356
 {
     nFee = 0;
     listReceived.clear();
@@ -2546,7 +2454,7 @@
 
     // Does this tx spend my notes?
     bool isFromMyZaddr = false;
-    for (const JSDescription& js : vjoinsplit) {
+    for (const JSDescription& js : tx->vjoinsplit) {
         for (const uint256& nullifier : js.nullifiers) {
             if (pwallet->IsFromMe(nullifier)) {
                 isFromMyZaddr = true;
@@ -2560,9 +2468,9 @@
 
     // Compute fee if we sent this transaction.
     if (isFromMyTaddr) {
-        CAmount nValueOut = GetValueOut();  // transparent outputs plus all vpub_old
+        CAmount nValueOut = tx->GetValueOut();  // transparent outputs plus all vpub_old
         CAmount nValueIn = 0;
-        for (const JSDescription & js : vjoinsplit) {
+        for (const JSDescription & js : tx->vjoinsplit) {
             nValueIn += js.vpub_new;
         }
         nFee = nDebit - nValueOut + nValueIn;
@@ -2572,7 +2480,7 @@
     if (isFromMyTaddr) {
         CAmount myVpubOld = 0;
         CAmount myVpubNew = 0;
-        for (const JSDescription& js : vjoinsplit) {
+        for (const JSDescription& js : tx->vjoinsplit) {
             bool fMyJSDesc = false;
 
             // Check input side
@@ -2586,7 +2494,7 @@
             // Check output side
             if (!fMyJSDesc) {
                 for (const std::pair<JSOutPoint, CNoteData> nd : this->mapNoteData) {
-                    if (nd.first.js < vjoinsplit.size() && nd.first.n < vjoinsplit[nd.first.js].ciphertexts.size()) {
+                    if (nd.first.js < tx->vjoinsplit.size() && nd.first.n < tx->vjoinsplit[nd.first.js].ciphertexts.size()) {
                         fMyJSDesc = true;
                         break;
                     }
@@ -2605,10 +2513,10 @@
 
         // Create an output for the value taken from or added to the transparent value pool by JoinSplits
         if (myVpubOld > myVpubNew) {
-            COutputEntry output = {CNoDestination(), myVpubOld - myVpubNew, (int)vout.size()};
+            COutputEntry output = {CNoDestination(), myVpubOld - myVpubNew, (int)tx->vout.size()};
             listSent.push_back(output);
         } else if (myVpubNew > myVpubOld) {
-            COutputEntry output = {CNoDestination(), myVpubNew - myVpubOld, (int)vout.size()};
+            COutputEntry output = {CNoDestination(), myVpubNew - myVpubOld, (int)tx->vout.size()};
             listReceived.push_back(output);
         }
     }
@@ -2695,14 +2603,6 @@
     }
 }
 
-<<<<<<< HEAD
-
-bool CWalletTx::WriteToDisk(CWalletDB *pwalletdb)
-{
-    return pwalletdb->WriteTx(GetHash(), *this);
-}
-
-
 void CWallet::WitnessNoteCommitment(std::vector<uint256> commitments,
                                     std::vector<boost::optional<ZCIncrementalWitness>>& witnesses,
                                     uint256 &final_anchor)
@@ -2716,9 +2616,9 @@
         CBlock block;
         ReadBlockFromDisk(block, pindex, chainParams.GetConsensus());
 
-        BOOST_FOREACH(const CTransaction& tx, block.vtx)
-        {
-            BOOST_FOREACH(const JSDescription& jsdesc, tx.vjoinsplit)
+        BOOST_FOREACH(const auto& tx, block.vtx)
+        {
+            BOOST_FOREACH(const JSDescription& jsdesc, tx->vjoinsplit)
             {
                 BOOST_FOREACH(const uint256 &note_commitment, jsdesc.commitments)
                 {
@@ -2761,8 +2661,6 @@
     }
 }
 
-=======
->>>>>>> 855ac356
 /**
  * Scan the block chain (starting in pindexStart) for transactions
  * from or to us. If fUpdate is true, found transactions that already
@@ -2800,13 +2698,6 @@
             }
 
             CBlock block;
-<<<<<<< HEAD
-            ReadBlockFromDisk(block, pindex, chainParams.GetConsensus());
-            BOOST_FOREACH(CTransaction& tx, block.vtx)
-            {
-                if (AddToWalletIfInvolvingMe(tx, &block, fUpdate))
-                    ret++;
-=======
             if (ReadBlockFromDisk(block, pindex, Params().GetConsensus())) {
                 for (size_t posInBlock = 0; posInBlock < block.vtx.size(); ++posInBlock) {
                     AddToWalletIfInvolvingMe(*block.vtx[posInBlock], pindex, posInBlock, fUpdate);
@@ -2816,7 +2707,6 @@
                 }
             } else {
                 ret = nullptr;
->>>>>>> 855ac356
             }
 
             ZCIncrementalMerkleTree tree;
@@ -3586,19 +3476,6 @@
             }
         }
     }
-<<<<<<< HEAD
-
-    //Reduces the approximate best subset by removing any inputs that are smaller than the surplus of nTotal beyond nTargetValue.
-    for (unsigned int i = 0; i < vValue.size(); i++)
-    {
-        if (vfBest[i] && (nBest - vValue[i].first) >= nTargetValue )
-        {
-            vfBest[i] = false;
-            nBest -= vValue[i].first;
-        }
-    }
-=======
->>>>>>> 855ac356
 }
 
 // move denoms down
@@ -6315,9 +6192,7 @@
 
 bool CMerkleTx::AcceptToMemoryPool(const CAmount& nAbsurdFee, CValidationState& state)
 {
-<<<<<<< HEAD
-    CValidationState state;
-    return ::AcceptToMemoryPool(mempool, state, *this, fLimitFree, NULL, false, fRejectAbsurdFee);
+    return ::AcceptToMemoryPool(mempool, state, tx, true, NULL, NULL, false, nAbsurdFee);
 }
 
 /**
@@ -6378,12 +6253,12 @@
             }
 
             // determine amount of funds in the note
-            auto hSig = wtx.vjoinsplit[i].h_sig(*pzcashParams, wtx.joinSplitPubKey);
+            auto hSig = wtx.tx->vjoinsplit[i].h_sig(*pzcashParams, wtx.tx->joinSplitPubKey);
             try {
                 NotePlaintext plaintext = NotePlaintext::decrypt(
                         decryptor,
-                        wtx.vjoinsplit[i].ciphertexts[j],
-                        wtx.vjoinsplit[i].ephemeralKey,
+                        wtx.tx->vjoinsplit[i].ciphertexts[j],
+                        wtx.tx->vjoinsplit[i].ephemeralKey,
                         hSig,
                         (unsigned char) j);
 
@@ -6434,8 +6309,4 @@
 		}
 	}
 };
-#endif // DTG
-=======
-    return ::AcceptToMemoryPool(mempool, state, tx, true, NULL, NULL, false, nAbsurdFee);
-}
->>>>>>> 855ac356
+#endif // DTG
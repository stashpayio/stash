--- conflicted
+++ resolved
@@ -23,13 +23,10 @@
 #include "script/ismine.h"
 #include "wallet/crypter.h"
 #include "wallet/walletdb.h"
-<<<<<<< HEAD
 #include "zcash/Address.hpp"
 #include "base58.h"
-=======
 #include "wallet/rpcwallet.h"
 
->>>>>>> 855ac356
 #include "privatesend.h"
 
 #include <algorithm>
@@ -54,11 +51,8 @@
 extern unsigned int nTxConfirmTarget;
 extern bool bSpendZeroConfChange;
 extern bool fSendFreeTransactions;
-<<<<<<< HEAD
 extern bool fPayAtLeastCustomFee;
-=======
 extern bool bBIP69Enabled;
->>>>>>> 855ac356
 
 static const unsigned int DEFAULT_KEYPOOL_SIZE = 1000;
 //! -paytxfee default
@@ -84,16 +78,13 @@
 //! Largest (in bytes) free transaction we're willing to create
 static const unsigned int MAX_FREE_TRANSACTION_CREATE_SIZE = 1000;
 static const bool DEFAULT_WALLETBROADCAST = true;
-<<<<<<< HEAD
 //! Size of witness cache
 //  Should be large enough that we can expect not to reorg beyond our cache
 //  unless there is some exceptional network disruption.
 static const unsigned int WITNESS_CACHE_SIZE = COINBASE_MATURITY;
-=======
 static const bool DEFAULT_DISABLE_WALLET = false;
 
 extern const char * DEFAULT_WALLET_DAT;
->>>>>>> 855ac356
 
 //! if set, all keys will be derived by using BIP39/BIP44
 static const bool DEFAULT_USE_HD_WALLET = false;
@@ -247,7 +238,7 @@
     ADD_SERIALIZE_METHODS;
 
     template <typename Stream, typename Operation>
-    inline void SerializationOp(Stream& s, Operation ser_action, int nType, int nVersion) {
+    inline void SerializationOp(Stream& s, Operation ser_action) {
         READWRITE(hash);
         READWRITE(js);
         READWRITE(n);
@@ -318,7 +309,7 @@
     ADD_SERIALIZE_METHODS;
 
     template <typename Stream, typename Operation>
-    inline void SerializationOp(Stream& s, Operation ser_action, int nType, int nVersion) {
+    inline void SerializationOp(Stream& s, Operation ser_action) {
         READWRITE(address);
         READWRITE(nullifier);
         READWRITE(witnesses);
@@ -398,17 +389,10 @@
     ADD_SERIALIZE_METHODS;
 
     template <typename Stream, typename Operation>
-<<<<<<< HEAD
-    inline void SerializationOp(Stream& s, Operation ser_action, int nType, int nVersion) {
+    inline void SerializationOp(Stream& s, Operation ser_action) {
         // DTG std::vector<uint256> vMerkleBranch; // For compatibility with older versions.
-        									// DTG: Do we need this anymore if new blockchain?
-        READWRITE(*(CTransaction*)this);
-        nVersion = this->nVersion;
-=======
-    inline void SerializationOp(Stream& s, Operation ser_action) {
-        std::vector<uint256> vMerkleBranch; // For compatibility with older versions.
+        // DTG: Do we need this anymore if new blockchain?
         READWRITE(tx);
->>>>>>> 855ac356
         READWRITE(hashBlock);
         // DTG READWRITE(vMerkleBranch);
         READWRITE(nIndex);
@@ -559,13 +543,8 @@
         }
 
         READWRITE(*(CMerkleTx*)this);
-<<<<<<< HEAD
-        std::vector<CMerkleTx> vUnused; //! Used to be vtxPrev
-        								// DTG: Do we need this anymore if new blockchain?
-=======
-        std::vector<CMerkleTx> vUnused; //!< Used to be vtxPrev
->>>>>>> 855ac356
-        READWRITE(vUnused);
+  // DTG      std::vector<CMerkleTx> vUnused; //!< Used to be vtxPrev
+  // DTG      READWRITE(vUnused);
         READWRITE(mapValue);
         READWRITE(vOrderForm);
         READWRITE(fTimeReceivedIsTxTime);
@@ -879,7 +858,6 @@
 
     void ClearNoteWitnessCache();
 
-protected:
     /**
      * pindex is the new tip being connected.
      */
@@ -932,7 +910,7 @@
 
 private:
     template <class T>
-    void SyncMetaData(std::pair<typename TxSpendMap<T>::iterator, typename TxSpendMap<T>::iterator>);
+    void SyncMetaData(std::pair<typename TxSpendMap<T>::iterator, typename TxSpendMap<T>::iterator> range);
 
 protected:
     bool UpdatedNoteData(const CWalletTx& wtxIn, CWalletTx& wtx);
@@ -941,6 +919,7 @@
 public:
     /*
      * Main wallet lock.
+     * This lock protects all the fields added by CWallet
      * This lock protects all the fields added by CWallet
      *   except for:
      *      fFileBacked (immutable after instantiation)
@@ -966,16 +945,13 @@
             mapKeyMetadata[keyid] = CKeyMetadata(keypool.nTime);
     }
 
-<<<<<<< HEAD
-    std::set<int64_t> setInternalKeyPool;
-    std::set<int64_t> setExternalKeyPool;
-    std::map<CKeyID, CKeyMetadata> mapKeyMetadata;
+// DTG    std::set<int64_t> setInternalKeyPool;
+// DTG    std::set<int64_t> setExternalKeyPool;
     std::map<libzcash::PaymentAddress, CKeyMetadata> mapZKeyMetadata;
-=======
+
     // Map from Key ID (for regular keys) or Script ID (for watch-only keys) to
     // key metadata.
     std::map<CTxDestination, CKeyMetadata> mapKeyMetadata;
->>>>>>> 855ac356
 
     typedef std::map<unsigned int, CMasterKey> MasterKeyMap;
     MasterKeyMap mapMasterKeys;
@@ -1237,25 +1213,23 @@
 
 
     void MarkDirty();
-<<<<<<< HEAD
     bool UpdateNullifierNoteMap();
     void UpdateNullifierNoteMapWithTx(const CWalletTx& wtx);
-    bool AddToWallet(const CWalletTx& wtxIn, bool fFromLoadWallet, CWalletDB* pwalletdb);
-    void SyncTransaction(const CTransaction& tx, const CBlock* pblock);
-    bool AddToWalletIfInvolvingMe(const CTransaction& tx, const CBlock* pblock, bool fUpdate);
-    void EraseFromWallet(const uint256 &hash);
+// DTG    bool AddToWallet(const CWalletTx& wtxIn, bool fFromLoadWallet, CWalletDB* pwalletdb);
+// DTG       void SyncTransaction(const CTransaction& tx, const CBlock* pblock);
+// DTG       bool AddToWalletIfInvolvingMe(const CTransaction& tx, const CBlock* pblock, bool fUpdate);
+//    ?????? DTG    void EraseFromWallet(const uint256 &hash);
     void WitnessNoteCommitment(
          std::vector<uint256> commitments,
          std::vector<boost::optional<ZCIncrementalWitness>>& witnesses,
          uint256 &final_anchor);
-    int ScanForWalletTransactions(CBlockIndex* pindexStart, bool fUpdate = false);
-=======
+// DTG    int ScanForWalletTransactions(CBlockIndex* pindexStart, bool fUpdate = false);
+
     bool AddToWallet(const CWalletTx& wtxIn, bool fFlushOnClose=true);
     bool LoadToWallet(const CWalletTx& wtxIn);
     void SyncTransaction(const CTransaction& tx, const CBlockIndex *pindex, int posInBlock) override;
     bool AddToWalletIfInvolvingMe(const CTransaction& tx, const CBlockIndex* pIndex, int posInBlock, bool fUpdate);
     CBlockIndex* ScanForWalletTransactions(CBlockIndex* pindexStart, bool fUpdate = false);
->>>>>>> 855ac356
     void ReacceptWalletTransactions();
     void ResendWalletTransactions(int64_t nBestBlockTime, CConnman* connman) override;
     std::vector<uint256> ResendWalletTransactionsBefore(int64_t nTime, CConnman* connman);
@@ -1365,13 +1339,9 @@
     bool IsAllFromMe(const CTransaction& tx, const isminefilter& filter) const;
     CAmount GetCredit(const CTransaction& tx, const isminefilter& filter) const;
     CAmount GetChange(const CTransaction& tx) const;
-<<<<<<< HEAD
     void ChainTip(const CBlockIndex *pindex, const CBlock *pblock, ZCIncrementalMerkleTree tree, bool added);
     /** Saves witness caches and best block locator to disk. */
     void SetBestChain(const CBlockLocator& loc);
-=======
-    void SetBestChain(const CBlockLocator& loc) override;
->>>>>>> 855ac356
 
     DBErrors LoadWallet(bool& fFirstRunRet);
     DBErrors ZapWalletTx(std::vector<CWalletTx>& vWtx);
@@ -1424,15 +1394,9 @@
     void Flush(bool shutdown=false);
 
     //! Verify the wallet database and perform salvage if required
-<<<<<<< HEAD
-    static bool Verify(const std::string& walletFile, std::string& warningString, std::string& errorString);
-
-    /**
-=======
     static bool Verify();
-    
-    /** 
->>>>>>> 855ac356
+
+    /**
      * Address book entry changed.
      * @note called with lock cs_wallet held.
      */

--- conflicted
+++ resolved
@@ -393,7 +393,6 @@
 
     unsigned int GetReceiveFloodSize() const;
 
-<<<<<<< HEAD
 /* DTG
     mutable CCriticalSection cs_vNodes; // DTG Is there a better way of using this externally?
 
@@ -402,9 +401,7 @@
     }
 */
 
-=======
     void WakeMessageHandler();
->>>>>>> 855ac356
 private:
     struct ListenSocket {
         SOCKET socket;

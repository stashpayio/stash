--- conflicted
+++ resolved
@@ -685,7 +685,7 @@
 
 bool ContextualCheckTransaction(const CTransaction& tx, CValidationState &state, CBlockIndex * const pindexPrev)
 {
-    int nHeight = pindexPrev == NULL ? 0 : pindexPrev->nHeight + 1
+    int nHeight = pindexPrev == NULL ? 0 : pindexPrev->nHeight + 1;
 
     // Size limits
     if (::GetSerializeSize(tx, SER_NETWORK, PROTOCOL_VERSION) > MAX_STANDARD_TX_SIZE)
@@ -2350,7 +2350,7 @@
     }
 */
     /* START STASH UNUSED
-   
+
     /// DASH: Check superblock start
 
     // make sure old budget is the real one
@@ -2437,10 +2437,10 @@
         nInputs += tx.vin.size();
         nSigOps += GetLegacySigOpCount(tx);
         if (!tx.isLegacyTransaction()) {
-        if (nSigOps > MaxBlockSigOps())
+            if (nSigOps > MaxBlockSigOps())
                 return state.DoS(100, error("ConnectBlock(): too many sigops"),
                                     REJECT_INVALID, "bad-blk-sigops");
-            }
+        }
 
         if (!tx.IsCoinBase())
         {
@@ -2589,7 +2589,6 @@
     if (!Params().isLegacyBlock(pindex->nHeight)) {
         // DASH : MODIFIED TO CHECK MASTERNODE PAYMENTS AND SUPERBLOCKS
 
-<<<<<<< HEAD
         // It's possible that we simply don't have enough data and this could fail
         // (i.e. block itself could be a correct one and we need to store it),
         // that's why this is in ConnectBlock. Could be the other way around however -
@@ -2599,35 +2598,15 @@
         CAmount blockReward = nFees + GetBlockSubsidy(pindex->pprev->nBits, pindex->pprev->nHeight, chainparams.GetConsensus());
         std::string strError = "";
         if (!IsBlockValueValid(block, pindex->nHeight, blockReward, strError)) {
-            return state.DoS(0, error("ConnectBlock(DASH): %s", strError), REJECT_INVALID, "bad-cb-amount");
+            return state.DoS(0, error("ConnectBlock(STASH): %s", strError), REJECT_INVALID, "bad-cb-amount");
         }
 
         if (!IsBlockPayeeValid(*block.vtx[0], pindex->nHeight, blockReward)) {
             mapRejectedBlocks.insert(std::make_pair(block.GetHash(), GetTime()));
-            return state.DoS(0, error("ConnectBlock(DASH): couldn't find masternode or superblock payments"),
+            return state.DoS(0, error("ConnectBlock(STASH): couldn't find masternode or superblock payments"),
                                     REJECT_INVALID, "bad-cb-payee");
         }
-        // END DASH
-=======
-    // It's possible that we simply don't have enough data and this could fail
-    // (i.e. block itself could be a correct one and we need to store it),
-    // that's why this is in ConnectBlock. Could be the other way around however -
-    // the peer who sent us this block is missing some data and wasn't able
-    // to recognize that block is actually invalid.
-    // TODO: resync data (both ways?) and try to reprocess this block later.
-    CAmount blockReward = nFees + GetBlockSubsidy(pindex->pprev->nBits, pindex->pprev->nHeight, chainparams.GetConsensus());
-    std::string strError = "";
-    if (!IsBlockValueValid(block, pindex->nHeight, blockReward, strError)) {
-        return state.DoS(0, error("ConnectBlock(STASH): %s", strError), REJECT_INVALID, "bad-cb-amount");
-    }
-
-    if (!IsBlockPayeeValid(*block.vtx[0], pindex->nHeight, blockReward)) {
-        mapRejectedBlocks.insert(std::make_pair(block.GetHash(), GetTime()));
-        return state.DoS(0, error("ConnectBlock(STASH): couldn't find masternode or superblock payments"),
-                                REJECT_INVALID, "bad-cb-payee");
->>>>>>> 7788f69a
-    }
-
+    }
     if (!control.Wait())
         return state.DoS(100, false);
     int64_t nTime4 = GetTimeMicros(); nTimeVerify += nTime4 - nTime2;

--- conflicted
+++ resolved
@@ -195,9 +195,8 @@
     return str;
 }
 
-uint256 CTransaction::ComputeHash() const
-{
-<<<<<<< HEAD
+void CTransaction::UpdateHash() const
+{
     *const_cast<uint256*>(&hash) = SerializeHash(*this);
 }
 
@@ -232,15 +231,6 @@
     *const_cast<joinsplit_sig_t*>(&joinSplitSig) = tx.joinSplitSig;
     return *this;
 }
-=======
-    return SerializeHash(*this);
-}
-
-/* For backward compatibility, the hash is initialized to 0. TODO: remove the need for this default constructor entirely. */
-CTransaction::CTransaction() : nVersion(CTransaction::CURRENT_VERSION), vin(), vout(), nLockTime(0), hash() {}
-CTransaction::CTransaction(const CMutableTransaction &tx) : nVersion(tx.nVersion), vin(tx.vin), vout(tx.vout), nLockTime(tx.nLockTime), hash(ComputeHash()) {}
-CTransaction::CTransaction(CMutableTransaction &&tx) : nVersion(tx.nVersion), vin(std::move(tx.vin)), vout(std::move(tx.vout)), nLockTime(tx.nLockTime), hash(ComputeHash()) {}
->>>>>>> 855ac356
 
 CAmount CTransaction::GetValueOut() const
 {
@@ -334,5 +324,4 @@
     	js.debug();
     }
     printf("==================\n");
-}
-
+}
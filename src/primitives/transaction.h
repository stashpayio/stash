// Copyright (c) 2009-2010 Satoshi Nakamoto
// Copyright (c) 2009-2015 The Bitcoin Core developers
// Distributed under the MIT software license, see the accompanying
// file COPYING or http://www.opensource.org/licenses/mit-license.php.

#ifndef BITCOIN_PRIMITIVES_TRANSACTION_H
#define BITCOIN_PRIMITIVES_TRANSACTION_H

#include "amount.h"
#include "random.h"
#include "script/script.h"
#include "serialize.h"
#include "uint256.h"

#include "consensus/consensus.h"
#include <boost/array.hpp>

#include "zcash/NoteEncryption.hpp"
#include "zcash/Zcash.h"
#include "zcash/JoinSplit.hpp"
#include "zcash/Proof.hpp"

#include <functional>

class JSDescription
{
public:
    // These values 'enter from' and 'exit to' the value
    // pool, respectively.
    CAmount vpub_old;
    CAmount vpub_new;

    // JoinSplits are always anchored to a root in the note
    // commitment tree at some point in the blockchain
    // history or in the history of the current
    // transaction.
    uint256 anchor;

    // Nullifiers are used to prevent double-spends. They
    // are derived from the secrets placed in the note
    // and the secret spend-authority key known by the
    // spender.
    boost::array<uint256, ZC_NUM_JS_INPUTS> nullifiers;

    // Note commitments are introduced into the commitment
    // tree, blinding the public about the values and
    // destinations involved in the JoinSplit. The presence of
    // a commitment in the note commitment tree is required
    // to spend it.
    boost::array<uint256, ZC_NUM_JS_OUTPUTS> commitments;

    // Ephemeral key
    uint256 ephemeralKey;

    // Ciphertexts
    // These contain trapdoors, values and other information
    // that the recipient needs, including a memo field. It
    // is encrypted using the scheme implemented in crypto/NoteEncryption.cpp
    boost::array<ZCNoteEncryption::Ciphertext, ZC_NUM_JS_OUTPUTS> ciphertexts = {{ {{0}} }};

    // Random seed
    uint256 randomSeed;

    // MACs
    // The verification of the JoinSplit requires these MACs
    // to be provided as an input.
    boost::array<uint256, ZC_NUM_JS_INPUTS> macs;

    // JoinSplit proof
    // This is a zk-SNARK which ensures that this JoinSplit is valid.
    libzcash::ZCProof proof;

    JSDescription(): vpub_old(0), vpub_new(0) { }

    JSDescription(ZCJoinSplit& params,
            const uint256& pubKeyHash,
            const uint256& rt,
            const boost::array<libzcash::JSInput, ZC_NUM_JS_INPUTS>& inputs,
            const boost::array<libzcash::JSOutput, ZC_NUM_JS_OUTPUTS>& outputs,
            CAmount vpub_old,
            CAmount vpub_new,
            bool computeProof = true, // Set to false in some tests
            uint256 *esk = nullptr // payment disclosure
    );

    static JSDescription Randomized(
            ZCJoinSplit& params,
            const uint256& pubKeyHash,
            const uint256& rt,
            boost::array<libzcash::JSInput, ZC_NUM_JS_INPUTS>& inputs,
            boost::array<libzcash::JSOutput, ZC_NUM_JS_OUTPUTS>& outputs,
            boost::array<size_t, ZC_NUM_JS_INPUTS>& inputMap,
            boost::array<size_t, ZC_NUM_JS_OUTPUTS>& outputMap,
            CAmount vpub_old,
            CAmount vpub_new,
            bool computeProof = true, // Set to false in some tests
            uint256 *esk = nullptr, // payment disclosure
            std::function<int(int)> gen = GetRandInt
    );

    // Verifies that the JoinSplit proof is correct.
    bool Verify(
        ZCJoinSplit& params,
        libzcash::ProofVerifier& verifier,
        const uint256& pubKeyHash
    ) const;

    // Returns the calculated h_sig
    uint256 h_sig(ZCJoinSplit& params, const uint256& pubKeyHash) const;

    ADD_SERIALIZE_METHODS;

    template <typename Stream, typename Operation>
    inline void SerializationOp(Stream& s, Operation ser_action, int nType, int nVersion) {
        READWRITE(vpub_old);
        READWRITE(vpub_new);
        READWRITE(anchor);
        READWRITE(nullifiers);
        READWRITE(commitments);
        READWRITE(ephemeralKey);
        READWRITE(randomSeed);
        READWRITE(macs);
        READWRITE(proof);
        READWRITE(ciphertexts);
    }

    friend bool operator==(const JSDescription& a, const JSDescription& b)
    {
        return (
            a.vpub_old == b.vpub_old &&
            a.vpub_new == b.vpub_new &&
            a.anchor == b.anchor &&
            a.nullifiers == b.nullifiers &&
            a.commitments == b.commitments &&
            a.ephemeralKey == b.ephemeralKey &&
            a.ciphertexts == b.ciphertexts &&
            a.randomSeed == b.randomSeed &&
            a.macs == b.macs &&
            a.proof == b.proof
            );
    }

    friend bool operator!=(const JSDescription& a, const JSDescription& b)
    {
        return !(a == b);
    }

    //DTG
    void debug(const char* title = "");
};


/** An outpoint - a combination of a transaction hash and an index n into its vout */
class COutPoint
{
public:
    uint256 hash;
    uint32_t n;

    COutPoint() { SetNull(); }
    COutPoint(uint256 hashIn, uint32_t nIn) { hash = hashIn; n = nIn; }

    ADD_SERIALIZE_METHODS;

    template <typename Stream, typename Operation>
    inline void SerializationOp(Stream& s, Operation ser_action) {
        READWRITE(hash);
        READWRITE(n);
    }

    void SetNull() { hash.SetNull(); n = (uint32_t) -1; }
    bool IsNull() const { return (hash.IsNull() && n == (uint32_t) -1); }

    friend bool operator<(const COutPoint& a, const COutPoint& b)
    {
        int cmp = a.hash.Compare(b.hash);
        return cmp < 0 || (cmp == 0 && a.n < b.n);
    }

    friend bool operator==(const COutPoint& a, const COutPoint& b)
    {
        return (a.hash == b.hash && a.n == b.n);
    }

    friend bool operator!=(const COutPoint& a, const COutPoint& b)
    {
        return !(a == b);
    }

    std::string ToString() const;
    std::string ToStringShort() const;
};

/** An input of a transaction.  It contains the location of the previous
 * transaction's output that it claims and a signature that matches the
 * output's public key.
 */
class CTxIn
{
public:
    COutPoint prevout;
    CScript scriptSig;
    uint32_t nSequence;

    /* Setting nSequence to this value for every input in a transaction
     * disables nLockTime. */
    static const uint32_t SEQUENCE_FINAL = 0xffffffff;

    /* Below flags apply in the context of BIP 68*/
    /* If this flag set, CTxIn::nSequence is NOT interpreted as a
     * relative lock-time. */
    static const uint32_t SEQUENCE_LOCKTIME_DISABLE_FLAG = (1 << 31);

    /* If CTxIn::nSequence encodes a relative lock-time and this flag
     * is set, the relative lock-time has units of 512 seconds,
     * otherwise it specifies blocks with a granularity of 1. */
    static const uint32_t SEQUENCE_LOCKTIME_TYPE_FLAG = (1 << 22);

    /* If CTxIn::nSequence encodes a relative lock-time, this mask is
     * applied to extract that lock-time from the sequence field. */
    static const uint32_t SEQUENCE_LOCKTIME_MASK = 0x0000ffff;

    /* In order to use the same number of bits to encode roughly the
     * same wall-clock duration, and because blocks are naturally
     * limited to occur every 600s on average, the minimum granularity
     * for time-based relative lock-time is fixed at 512 seconds.
     * Converting from CTxIn::nSequence to seconds is performed by
     * multiplying by 512 = 2^9, or equivalently shifting up by
     * 9 bits. */
    static const int SEQUENCE_LOCKTIME_GRANULARITY = 9;

    CTxIn()
    {
        nSequence = SEQUENCE_FINAL;
    }

    explicit CTxIn(COutPoint prevoutIn, CScript scriptSigIn=CScript(), uint32_t nSequenceIn=SEQUENCE_FINAL);
    CTxIn(uint256 hashPrevTx, uint32_t nOut, CScript scriptSigIn=CScript(), uint32_t nSequenceIn=SEQUENCE_FINAL);

    ADD_SERIALIZE_METHODS;

    template <typename Stream, typename Operation>
    inline void SerializationOp(Stream& s, Operation ser_action) {
        READWRITE(prevout);
        READWRITE(*(CScriptBase*)(&scriptSig));
        READWRITE(nSequence);
    }

    bool IsFinal() const
    {
        return (nSequence == std::numeric_limits<uint32_t>::max());
    }

    friend bool operator==(const CTxIn& a, const CTxIn& b)
    {
        return (a.prevout   == b.prevout &&
                a.scriptSig == b.scriptSig &&
                a.nSequence == b.nSequence);
    }

    friend bool operator!=(const CTxIn& a, const CTxIn& b)
    {
        return !(a == b);
    }

    friend bool operator<(const CTxIn& a, const CTxIn& b)
    {
        return a.prevout<b.prevout;
    }

    std::string ToString() const;
};

/** An output of a transaction.  It contains the public key that the next input
 * must be able to sign with to claim it.
 */
class CTxOut
{
public:
    CAmount nValue;
    CScript scriptPubKey;
    int nRounds;

    CTxOut()
    {
        SetNull();
    }

    CTxOut(const CAmount& nValueIn, CScript scriptPubKeyIn);

    ADD_SERIALIZE_METHODS;

    template <typename Stream, typename Operation>
    inline void SerializationOp(Stream& s, Operation ser_action) {
        READWRITE(nValue);
        READWRITE(*(CScriptBase*)(&scriptPubKey));
    }

    void SetNull()
    {
        nValue = -1;
        scriptPubKey.clear();
        nRounds = -10; // an initial value, should be no way to get this by calculations
    }

    bool IsNull() const
    {
        return (nValue == -1);
    }

    CAmount GetDustThreshold(const CFeeRate &minRelayTxFee) const
    {
        // "Dust" is defined in terms of CTransaction::minRelayTxFee, which has units duffs-per-kilobyte.
        // If you'd pay more than 1/3 in fees to spend something, then we consider it dust.
        // A typical spendable txout is 34 bytes big, and will need a CTxIn of at least 148 bytes to spend
        // i.e. total is 148 + 32 = 182 bytes. Default -minrelaytxfee is 1000 duffs per kB
        // and that means that fee per spendable txout is 182 * 1000 / 1000 = 182 duffs.
        // So dust is a spendable txout less than 546 * minRelayTxFee / 1000 (in duffs)
        // i.e. 182 * 3 = 546 duffs with default -minrelaytxfee = minRelayTxFee = 1000 duffs per kB.
        if (scriptPubKey.IsUnspendable())
            return 0;

        size_t nSize = GetSerializeSize(*this, SER_DISK, 0)+148u;
        return 3*minRelayTxFee.GetFee(nSize);
    }

    bool IsDust(const CFeeRate &minRelayTxFee) const
    {
        return (nValue < GetDustThreshold(minRelayTxFee));
    }

    friend bool operator==(const CTxOut& a, const CTxOut& b)
    {
        return (a.nValue       == b.nValue &&
                a.scriptPubKey == b.scriptPubKey &&
                a.nRounds      == b.nRounds);
    }

    friend bool operator!=(const CTxOut& a, const CTxOut& b)
    {
        return !(a == b);
    }

    std::string ToString() const;
};

struct CMutableTransaction;

/** The basic transaction that is broadcasted on the network and contained in
 * blocks.  A transaction can contain multiple inputs and outputs.
 */
class CTransaction
{
<<<<<<< HEAD
private:
    /** Memory only. */
    const uint256 hash;
    void UpdateHash() const;

protected:
    /** Developer testing only.  Set evilDeveloperFlag to true.
     * Convert a CMutableTransaction into a CTransaction without invoking UpdateHash()
     */
    CTransaction(const CMutableTransaction &tx, bool evilDeveloperFlag);

=======
>>>>>>> 855ac356
public:
    typedef boost::array<unsigned char, 64> joinsplit_sig_t;

    // Default transaction version.
    static const int32_t CURRENT_VERSION=2;

    // Changing the default transaction version requires a two step process: first
    // adapting relay policy by bumping MAX_STANDARD_VERSION, and then later date
    // bumping the default CURRENT_VERSION at which point both CURRENT_VERSION and
    // MAX_STANDARD_VERSION will be equal.
    static const int32_t MAX_STANDARD_VERSION=2;

    // The local variables are made const to prevent unintended modification
    // without updating the cached hash value. However, CTransaction is not
    // actually immutable; deserialization and assignment are implemented,
    // and bypass the constness. This is safe, as they update the entire
    // structure, including the hash.
    const int32_t nVersion;
    const std::vector<CTxIn> vin;
    const std::vector<CTxOut> vout;
    const uint32_t nLockTime;

<<<<<<< HEAD
    const uint32_t nExpiryHeight;
    const std::vector<JSDescription> vjoinsplit;
    const uint256 joinSplitPubKey;
    const joinsplit_sig_t joinSplitSig = {{0}};

=======
private:
    /** Memory only. */
    const uint256 hash;

    uint256 ComputeHash() const;

public:
>>>>>>> 855ac356
    /** Construct a CTransaction that qualifies as IsNull() */
    CTransaction();

    /** Convert a CMutableTransaction into a CTransaction. */
    CTransaction(const CMutableTransaction &tx);
<<<<<<< HEAD

    CTransaction& operator=(const CTransaction& tx);

    ADD_SERIALIZE_METHODS;

    template <typename Stream, typename Operation>
    inline void SerializationOp(Stream& s, Operation ser_action, int nType, int nVersion) {
        READWRITE(*const_cast<int32_t*>(&this->nVersion));
        nVersion = this->nVersion;
        READWRITE(*const_cast<std::vector<CTxIn>*>(&vin));
        READWRITE(*const_cast<std::vector<CTxOut>*>(&vout));
        READWRITE(*const_cast<uint32_t*>(&nLockTime));
        READWRITE(*const_cast<std::vector<JSDescription>*>(&vjoinsplit));
        if (vjoinsplit.size() > 0) {
            READWRITE(*const_cast<uint256*>(&joinSplitPubKey));
            READWRITE(*const_cast<joinsplit_sig_t*>(&joinSplitSig));
        }


        if (ser_action.ForRead())
            UpdateHash();
=======
    CTransaction(CMutableTransaction &&tx);

    template <typename Stream>
    inline void Serialize(Stream& s) const {
        s << this->nVersion;
        s << vin;
        s << vout;
        s << nLockTime;
>>>>>>> 855ac356
    }

    /** This deserializing constructor is provided instead of an Unserialize method.
     *  Unserialize is not possible, since it would require overwriting const fields. */
    template <typename Stream>
    CTransaction(deserialize_type, Stream& s) : CTransaction(CMutableTransaction(deserialize, s)) {}

    bool IsNull() const {
        return vin.empty() && vout.empty();
    }

    const uint256& GetHash() const {
        return hash;
    }

    // Return sum of txouts.
    CAmount GetValueOut() const;
    // GetValueIn() is a method on CCoinsViewCache, because
    // inputs must be known to compute value in.

    // Return sum of JoinSplit vpub_new
    CAmount GetJoinSplitValueIn() const;

    // Compute priority, given priority of inputs and (optionally) tx size
    double ComputePriority(double dPriorityInputs, unsigned int nTxSize=0) const;

    // Compute modified tx size for priority calculation (optionally given tx size)
    unsigned int CalculateModifiedSize(unsigned int nTxSize=0) const;

    /**
     * Get the total transaction size in bytes, including witness data.
     * "Total Size" defined in BIP141 and BIP144.
     * @return Total transaction size in bytes
     */
    unsigned int GetTotalSize() const;

    bool IsCoinBase() const
    {
        return (vin.size() == 1 && vin[0].prevout.IsNull());
    }

    friend bool operator==(const CTransaction& a, const CTransaction& b)
    {
        return a.hash == b.hash;
    }

    friend bool operator!=(const CTransaction& a, const CTransaction& b)
    {
        return a.hash != b.hash;
    }

    std::string ToString() const;

    //DTG
    void debug(const char* title = "");
};

/** A mutable version of CTransaction. */
struct CMutableTransaction
{
    int32_t nVersion;
    std::vector<CTxIn> vin;
    std::vector<CTxOut> vout;
    uint32_t nLockTime;
    uint32_t nExpiryHeight;
    std::vector<JSDescription> vjoinsplit;
    uint256 joinSplitPubKey;
    CTransaction::joinsplit_sig_t joinSplitSig = {{0}};

    CMutableTransaction();
    CMutableTransaction(const CTransaction& tx);

    ADD_SERIALIZE_METHODS;

    template <typename Stream, typename Operation>
    inline void SerializationOp(Stream& s, Operation ser_action) {
        READWRITE(this->nVersion);
        READWRITE(vin);
        READWRITE(vout);
        READWRITE(nLockTime);
        READWRITE(vjoinsplit);
        if (vjoinsplit.size() > 0) {
            READWRITE(joinSplitPubKey);
            READWRITE(joinSplitSig);
        }
    }

    template <typename Stream>
    CMutableTransaction(deserialize_type, Stream& s) {
        Unserialize(s);
    }

    /** Compute the hash of this CMutableTransaction. This is computed on the
     * fly, as opposed to GetHash() in CTransaction, which uses a cached result.
     */
    uint256 GetHash() const;

    std::string ToString() const;

    friend bool operator==(const CMutableTransaction& a, const CMutableTransaction& b)
    {
        return a.GetHash() == b.GetHash();
    }

    friend bool operator!=(const CMutableTransaction& a, const CMutableTransaction& b)
    {
        return !(a == b);
    }

};

typedef std::shared_ptr<const CTransaction> CTransactionRef;
static inline CTransactionRef MakeTransactionRef() { return std::make_shared<const CTransaction>(); }
template <typename Tx> static inline CTransactionRef MakeTransactionRef(Tx&& txIn) { return std::make_shared<const CTransaction>(std::forward<Tx>(txIn)); }

/** Implementation of BIP69
 * https://github.com/bitcoin/bips/blob/master/bip-0069.mediawiki
 */
struct CompareInputBIP69
{
    inline bool operator()(const CTxIn& a, const CTxIn& b) const
    {
        if (a.prevout.hash == b.prevout.hash) return a.prevout.n < b.prevout.n;

        uint256 hasha = a.prevout.hash;
        uint256 hashb = b.prevout.hash;

        typedef std::reverse_iterator<const unsigned char*> rev_it;
        rev_it rita = rev_it(hasha.end());
        rev_it ritb = rev_it(hashb.end());

        return std::lexicographical_compare(rita, rita + hasha.size(), ritb, ritb + hashb.size());
    }
};

struct CompareOutputBIP69
{
    inline bool operator()(const CTxOut& a, const CTxOut& b) const
    {
        return a.nValue < b.nValue || (a.nValue == b.nValue && a.scriptPubKey < b.scriptPubKey);
    }
};

#endif // BITCOIN_PRIMITIVES_TRANSACTION_H<|MERGE_RESOLUTION|>--- conflicted
+++ resolved
@@ -111,7 +111,7 @@
     ADD_SERIALIZE_METHODS;
 
     template <typename Stream, typename Operation>
-    inline void SerializationOp(Stream& s, Operation ser_action, int nType, int nVersion) {
+    inline void SerializationOp(Stream& s, Operation ser_action) {
         READWRITE(vpub_old);
         READWRITE(vpub_new);
         READWRITE(anchor);
@@ -351,7 +351,6 @@
  */
 class CTransaction
 {
-<<<<<<< HEAD
 private:
     /** Memory only. */
     const uint256 hash;
@@ -363,8 +362,6 @@
      */
     CTransaction(const CMutableTransaction &tx, bool evilDeveloperFlag);
 
-=======
->>>>>>> 855ac356
 public:
     typedef boost::array<unsigned char, 64> joinsplit_sig_t;
 
@@ -387,36 +384,24 @@
     const std::vector<CTxOut> vout;
     const uint32_t nLockTime;
 
-<<<<<<< HEAD
     const uint32_t nExpiryHeight;
     const std::vector<JSDescription> vjoinsplit;
     const uint256 joinSplitPubKey;
     const joinsplit_sig_t joinSplitSig = {{0}};
 
-=======
-private:
-    /** Memory only. */
-    const uint256 hash;
-
-    uint256 ComputeHash() const;
-
-public:
->>>>>>> 855ac356
     /** Construct a CTransaction that qualifies as IsNull() */
     CTransaction();
 
     /** Convert a CMutableTransaction into a CTransaction. */
     CTransaction(const CMutableTransaction &tx);
-<<<<<<< HEAD
 
     CTransaction& operator=(const CTransaction& tx);
 
     ADD_SERIALIZE_METHODS;
 
     template <typename Stream, typename Operation>
-    inline void SerializationOp(Stream& s, Operation ser_action, int nType, int nVersion) {
+    inline void SerializationOp(Stream& s, Operation ser_action) {
         READWRITE(*const_cast<int32_t*>(&this->nVersion));
-        nVersion = this->nVersion;
         READWRITE(*const_cast<std::vector<CTxIn>*>(&vin));
         READWRITE(*const_cast<std::vector<CTxOut>*>(&vout));
         READWRITE(*const_cast<uint32_t*>(&nLockTime));
@@ -429,16 +414,6 @@
 
         if (ser_action.ForRead())
             UpdateHash();
-=======
-    CTransaction(CMutableTransaction &&tx);
-
-    template <typename Stream>
-    inline void Serialize(Stream& s) const {
-        s << this->nVersion;
-        s << vin;
-        s << vout;
-        s << nLockTime;
->>>>>>> 855ac356
     }
 
     /** This deserializing constructor is provided instead of an Unserialize method.

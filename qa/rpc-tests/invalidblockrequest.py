#!/usr/bin/env python2
#
# Distributed under the MIT/X11 software license, see the accompanying
# file COPYING or http://www.opensource.org/licenses/mit-license.php.
#

from test_framework.test_framework import ComparisonTestFramework
from test_framework.util import *
from test_framework.comptool import TestManager, TestInstance, RejectResult
from test_framework.blocktools import *
import copy
import time


'''
In this test we connect to one node over p2p, and test block requests:
1) Valid blocks should be requested and become chain tip.
2) Invalid block with duplicated transaction should be re-requested.
3) Invalid block with bad coinbase value should be rejected and not
re-requested.
'''

# Use the ComparisonTestFramework with 1 node: only use --testbinary.
class InvalidBlockRequestTest(ComparisonTestFramework):

    ''' Can either run this test as 1 node with expected answers, or two and compare them. 
        Change the "outcome" variable from each TestInstance object to only do the comparison. '''
    def __init__(self):
        self.num_nodes = 1

    def run_test(self):
        test = TestManager(self, self.options.tmpdir)
        test.add_all_connections(self.nodes)
        self.tip = None
        self.block_time = None
        NetworkThread().start() # Start up network handling in another thread
        sync_masternodes(self.nodes)
        test.run()

    def get_tests(self):
        if self.tip is None:
            self.tip = int ("0x" + self.nodes[0].getbestblockhash() + "L", 0)
        self.block_time = int(time.time())+1

        '''
        Create a new block with an anyone-can-spend coinbase
        '''
        height = 1
        block = create_block(self.tip, create_coinbase(height), self.block_time)
        self.block_time += 1
        block.solve()
        # Save the coinbase for later
        self.block1 = block
        self.tip = block.sha256
        height += 1
        yield TestInstance([[block, True]])

        '''
        Now we need that block to mature so we can spend the coinbase.
        '''
        test = TestInstance(sync_every_block=False)
        for i in xrange(100):
            block = create_block(self.tip, create_coinbase(height), self.block_time)
            block.solve()
            self.tip = block.sha256
            self.block_time += 1
            test.blocks_and_transactions.append([block, True])
            height += 1
        yield test

        '''
        Now we use merkle-root malleability to generate an invalid block with
        same blockheader.
        Manufacture a block with 3 transactions (coinbase, spend of prior
        coinbase, spend of that spend).  Duplicate the 3rd transaction to 
        leave merkle root and blockheader unchanged but invalidate the block.
        '''
        block2 = create_block(self.tip, create_coinbase(height), self.block_time)
        self.block_time += 1

        # b'0x51' is OP_TRUE
        tx1 = create_transaction(self.block1.vtx[0], 0, b'\x51', 50 * COIN)
        tx2 = create_transaction(tx1, 0, b'\x51', 50 * COIN)

        block2.vtx.extend([tx1, tx2])
        block2.hashMerkleRoot = block2.calc_merkle_root()
        block2.rehash()
        block2.solve()
        orig_hash = block2.sha256
        block2_orig = copy.deepcopy(block2)

        # Mutate block 2
        block2.vtx.append(tx2)
        assert_equal(block2.hashMerkleRoot, block2.calc_merkle_root())
        assert_equal(orig_hash, block2.rehash())
        assert(block2_orig.vtx != block2.vtx)

        self.tip = block2.sha256
        yield TestInstance([[block2, RejectResult(16, b'bad-txns-duplicate')], [block2_orig, True]])
        height += 1

        '''
        Make sure that a totally screwed up block is not valid.
        '''
        block3 = create_block(self.tip, create_coinbase(height), self.block_time)
        self.block_time += 1
<<<<<<< HEAD
        block3.vtx[0].vout[0].nValue = 1000*100000000 # Too high!
=======
        block3.vtx[0].vout[0].nValue = 100 * COIN # Too high!
>>>>>>> 1233cb42
        block3.vtx[0].sha256=None
        block3.vtx[0].calc_sha256()
        block3.hashMerkleRoot = block3.calc_merkle_root()
        block3.rehash()
        block3.solve()

        yield TestInstance([[block3, RejectResult(16, b'bad-cb-amount')]])


if __name__ == '__main__':
    InvalidBlockRequestTest().main()<|MERGE_RESOLUTION|>--- conflicted
+++ resolved
@@ -104,11 +104,7 @@
         '''
         block3 = create_block(self.tip, create_coinbase(height), self.block_time)
         self.block_time += 1
-<<<<<<< HEAD
-        block3.vtx[0].vout[0].nValue = 1000*100000000 # Too high!
-=======
-        block3.vtx[0].vout[0].nValue = 100 * COIN # Too high!
->>>>>>> 1233cb42
+        block3.vtx[0].vout[0].nValue = 1000 * COIN # Too high!
         block3.vtx[0].sha256=None
         block3.vtx[0].calc_sha256()
         block3.hashMerkleRoot = block3.calc_merkle_root()

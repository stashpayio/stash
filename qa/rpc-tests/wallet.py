#!/usr/bin/env python3
# Copyright (c) 2014-2016 The Bitcoin Core developers
# Distributed under the MIT software license, see the accompanying
# file COPYING or http://www.opensource.org/licenses/mit-license.php.

from test_framework.test_framework import BitcoinTestFramework
from test_framework.util import *

class WalletTest (BitcoinTestFramework):

    def check_fee_amount(self, curr_balance, balance_with_fee, fee_per_byte, tx_size):
        """Return curr_balance after asserting the fee was in range"""
        fee = balance_with_fee - curr_balance
        assert_fee_amount(fee, tx_size, fee_per_byte * 1000)
        return curr_balance

    def __init__(self):
        super().__init__()
        self.setup_clean_chain = True
        self.num_nodes = 4
        self.extra_args = [['-usehd={:d}'.format(i%2==0)] for i in range(4)]

    def setup_network(self, split=False):
        self.nodes = start_nodes(3, self.options.tmpdir, self.extra_args[:3], redirect_stderr=True)
        connect_nodes_bi(self.nodes,0,1)
        connect_nodes_bi(self.nodes,1,2)
        connect_nodes_bi(self.nodes,0,2)
        self.is_network_split=False
        self.sync_all()

    def run_test (self):

        # Check that there's no UTXO on none of the nodes
        assert_equal(len(self.nodes[0].listunspent()), 0)
        assert_equal(len(self.nodes[1].listunspent()), 0)
        assert_equal(len(self.nodes[2].listunspent()), 0)

        print("Mining blocks...")

        self.nodes[0].generate(1)

        walletinfo = self.nodes[0].getwalletinfo()
        assert_equal(walletinfo['immature_balance'], 169)
        assert_equal(walletinfo['balance'], 0)

        self.sync_all()
        self.nodes[1].generate(101)
        self.sync_all()

        assert_equal(self.nodes[0].getbalance(), 169)
        assert_equal(self.nodes[1].getbalance(), 169)
        assert_equal(self.nodes[2].getbalance(), 0)

        # Check that only first and second nodes have UTXOs
        assert_equal(len(self.nodes[0].listunspent()), 1)
        assert_equal(len(self.nodes[1].listunspent()), 1)
        assert_equal(len(self.nodes[2].listunspent()), 0)

        # Send 210 STASH from 0 to 2 using sendtoaddress call.
        # Second transaction will be child of first, and will require a fee
        self.nodes[0].sendtoaddress(self.nodes[2].getnewaddress(), 20)
        self.nodes[0].sendtoaddress(self.nodes[2].getnewaddress(), 10)

        walletinfo = self.nodes[0].getwalletinfo()
        assert_equal(walletinfo['immature_balance'], 0)

        # Have node0 mine a block, thus it will collect its own fee.
        self.nodes[0].generate(1)
        self.sync_all()

        # Exercise locking of unspent outputs
        unspent_0 = self.nodes[2].listunspent()[0]
        unspent_0 = {"txid": unspent_0["txid"], "vout": unspent_0["vout"]}
        self.nodes[2].lockunspent(False, [unspent_0])
        assert_raises_message(JSONRPCException, "Insufficient funds", self.nodes[2].sendtoaddress, self.nodes[2].getnewaddress(), 200)
        assert_equal([unspent_0], self.nodes[2].listlockunspent())
        self.nodes[2].lockunspent(True, [unspent_0])
        assert_equal(len(self.nodes[2].listlockunspent()), 0)

        # Have node1 generate 100 blocks (so node0 can recover the fee)
        self.nodes[1].generate(100)
        self.sync_all()

        # node0 should end up with 1000 STASH in block rewards plus fees, but
        # minus the 210 plus fees sent to node2
        assert_equal(self.nodes[0].getbalance(), 169*2-30)
        assert_equal(self.nodes[2].getbalance(), 30)

        # Node0 should have two unspent outputs.
        # Create a couple of transactions to send them to node2, submit them through
        # node1, and make sure both node0 and node2 pick them up properly:
        node0utxos = self.nodes[0].listunspent(1)
        assert_equal(len(node0utxos), 2)

        # create both transactions
        txns_to_send = []
        for utxo in node0utxos:
            inputs = []
            outputs = {}
            inputs.append({ "txid" : utxo["txid"], "vout" : utxo["vout"]})
            outputs[self.nodes[2].getnewaddress("from1")] = utxo["amount"]
            raw_tx = self.nodes[0].createrawtransaction(inputs, outputs)
            txns_to_send.append(self.nodes[0].signrawtransaction(raw_tx))

        # Have node 1 (miner) send the transactions
        self.nodes[1].sendrawtransaction(txns_to_send[0]["hex"], True, False, True)
        self.nodes[1].sendrawtransaction(txns_to_send[1]["hex"], True, False, True)

        # Have node1 mine a block to confirm transactions:
        self.nodes[1].generate(1)
        self.sync_all()

        assert_equal(self.nodes[0].getbalance(), 0)
        assert_equal(self.nodes[2].getbalance(), 338)
        assert_equal(self.nodes[2].getbalance("from1"), 338-30)

        # Send 100 STASH normal
        address = self.nodes[0].getnewaddress("test")
        fee_per_byte = Decimal('0.00001') / 1000
        self.nodes[2].settxfee(fee_per_byte * 1000)
        txid = self.nodes[2].sendtoaddress(address, 10, "", "", False)
        self.nodes[2].generate(1)
        self.sync_all()
        node_2_bal = self.check_fee_amount(self.nodes[2].getbalance(), Decimal('328'), fee_per_byte, count_bytes(self.nodes[2].getrawtransaction(txid)))
        assert_equal(self.nodes[0].getbalance(), Decimal('10'))

<<<<<<< HEAD
        # Send 100 DASH with subtract fee from amount
        txid = self.nodes[2].sendtoaddress(address, 10, "", "", True)
=======
        # Send 100 STASH with subtract fee from amount
        txid = self.nodes[2].sendtoaddress(address, 100, "", "", True)
>>>>>>> 04aff203
        self.nodes[2].generate(1)
        self.sync_all()
        node_2_bal -= Decimal('10')
        assert_equal(self.nodes[2].getbalance(), node_2_bal)
        node_0_bal = self.check_fee_amount(self.nodes[0].getbalance(), Decimal('20'), fee_per_byte, count_bytes(self.nodes[2].getrawtransaction(txid)))

<<<<<<< HEAD
        # Sendmany 100 DASH
        txid = self.nodes[2].sendmany('from1', {address: 10}, 0, False, "", [])
=======
        # Sendmany 100 STASH
        txid = self.nodes[2].sendmany('from1', {address: 100}, 0, False, "", [])
>>>>>>> 04aff203
        self.nodes[2].generate(1)
        self.sync_all()
        node_0_bal += Decimal('10')
        node_2_bal = self.check_fee_amount(self.nodes[2].getbalance(), node_2_bal - Decimal('10'), fee_per_byte, count_bytes(self.nodes[2].getrawtransaction(txid)))
        assert_equal(self.nodes[0].getbalance(), node_0_bal)

<<<<<<< HEAD
        # Sendmany 100 DASH with subtract fee from amount
        txid = self.nodes[2].sendmany('from1', {address: 10}, 0, False, "", [address])
=======
        # Sendmany 100 STASH with subtract fee from amount
        txid = self.nodes[2].sendmany('from1', {address: 100}, 0, False, "", [address])
>>>>>>> 04aff203
        self.nodes[2].generate(1)
        self.sync_all()
        node_2_bal -= Decimal('10')
        assert_equal(self.nodes[2].getbalance(), node_2_bal)
        node_0_bal = self.check_fee_amount(self.nodes[0].getbalance(), node_0_bal + Decimal('10'), fee_per_byte, count_bytes(self.nodes[2].getrawtransaction(txid)))

        # Test ResendWalletTransactions:
        # Create a couple of transactions, then start up a fourth
        # node (nodes[3]) and ask nodes[0] to rebroadcast.
        # EXPECT: nodes[3] should have those transactions in its mempool.
        txid1 = self.nodes[0].sendtoaddress(self.nodes[1].getnewaddress(), 1)
        txid2 = self.nodes[1].sendtoaddress(self.nodes[0].getnewaddress(), 1)
        sync_mempools(self.nodes)

        self.nodes.append(start_node(3, self.options.tmpdir, self.extra_args[3], redirect_stderr=True))
        connect_nodes_bi(self.nodes, 0, 3)
        sync_blocks(self.nodes)

        relayed = self.nodes[0].resendwallettransactions()
        assert_equal(set(relayed), {txid1, txid2})
        sync_mempools(self.nodes)

        assert(txid1 in self.nodes[3].getrawmempool())

        # Exercise balance rpcs
        assert_equal(self.nodes[0].getwalletinfo()["unconfirmed_balance"], 1)
        assert_equal(self.nodes[0].getunconfirmedbalance(), 1)

        #check if we can list zero value tx as available coins
        #1. create rawtx
        #2. hex-changed one output to 0.0
        #3. sign and send
        #4. check if recipient (node0) can list the zero value tx
        usp = self.nodes[1].listunspent()       
        inputs = [{"txid":usp[0]['txid'], "vout":usp[0]['vout']}]
        #outputs = {self.nodes[1].getnewaddress(): 499.998, self.nodes[0].getnewaddress(): 11.11}
        outputs = {self.nodes[1].getnewaddress(): 119.998, self.nodes[0].getnewaddress(): 11.11}
        tx_temp = self.nodes[1].createrawtransaction(inputs, outputs)
        print(tx_temp)
        rawTx = self.nodes[1].createrawtransaction(inputs, outputs).replace("c0833842", "00000000") #replace 11.11 with 0.0 (int32)
        decRawTx = self.nodes[1].decoderawtransaction(rawTx)
        signedRawTx = self.nodes[1].signrawtransaction(rawTx)
        decRawTx = self.nodes[1].decoderawtransaction(signedRawTx['hex'])
        zeroValueTxid= decRawTx['txid']
        print(decRawTx)
        sendResp = self.nodes[1].sendrawtransaction(signedRawTx['hex'])

        self.sync_all()
        self.nodes[1].generate(1) #mine a block
        self.sync_all()

        unspentTxs = self.nodes[0].listunspent() #zero value tx must be in listunspents output
        found = False
        for uTx in unspentTxs:
            if uTx['txid'] == zeroValueTxid:
                found = True
                assert_equal(uTx['amount'], Decimal('0'))
        assert(found)

        #do some -walletbroadcast tests
        stop_nodes(self.nodes)
        self.nodes = start_nodes(3, self.options.tmpdir, [["-walletbroadcast=0"],["-walletbroadcast=0"],["-walletbroadcast=0"]])
        connect_nodes_bi(self.nodes,0,1)
        connect_nodes_bi(self.nodes,1,2)
        connect_nodes_bi(self.nodes,0,2)
        self.sync_all()

        txIdNotBroadcasted  = self.nodes[0].sendtoaddress(self.nodes[2].getnewaddress(), 2)
        txObjNotBroadcasted = self.nodes[0].gettransaction(txIdNotBroadcasted)
        self.nodes[1].generate(1) #mine a block, tx should not be in there
        self.sync_all()
        assert_equal(self.nodes[2].getbalance(), node_2_bal) #should not be changed because tx was not broadcasted

        #now broadcast from another node, mine a block, sync, and check the balance
        self.nodes[1].sendrawtransaction(txObjNotBroadcasted['hex'])
        self.nodes[1].generate(1)
        self.sync_all()
        node_2_bal += 2
        txObjNotBroadcasted = self.nodes[0].gettransaction(txIdNotBroadcasted)
        assert_equal(self.nodes[2].getbalance(), node_2_bal)

        #create another tx
        txIdNotBroadcasted  = self.nodes[0].sendtoaddress(self.nodes[2].getnewaddress(), 2)

        #restart the nodes with -walletbroadcast=1
        stop_nodes(self.nodes)
        self.nodes = start_nodes(3, self.options.tmpdir)
        connect_nodes_bi(self.nodes,0,1)
        connect_nodes_bi(self.nodes,1,2)
        connect_nodes_bi(self.nodes,0,2)
        sync_blocks(self.nodes)

        self.nodes[0].generate(1)
        sync_blocks(self.nodes)
        node_2_bal += 2

        #tx should be added to balance because after restarting the nodes tx should be broadcastet
        assert_equal(self.nodes[2].getbalance(), node_2_bal)

        #send a tx with value in a string (PR#6380 +)
        txId  = self.nodes[0].sendtoaddress(self.nodes[2].getnewaddress(), "2")
        txObj = self.nodes[0].gettransaction(txId)
        assert_equal(txObj['amount'], Decimal('-2'))

        txId  = self.nodes[0].sendtoaddress(self.nodes[2].getnewaddress(), "0.0001")
        txObj = self.nodes[0].gettransaction(txId)
        assert_equal(txObj['amount'], Decimal('-0.0001'))

        #check if JSON parser can handle scientific notation in strings
        txId  = self.nodes[0].sendtoaddress(self.nodes[2].getnewaddress(), "1e-4")
        txObj = self.nodes[0].gettransaction(txId)
        assert_equal(txObj['amount'], Decimal('-0.0001'))

        try:
            txId  = self.nodes[0].sendtoaddress(self.nodes[2].getnewaddress(), "1f-4")
        except JSONRPCException as e:
            assert("Invalid amount" in e.error['message'])
        else:
            raise AssertionError("Must not parse invalid amounts")


        try:
            self.nodes[0].generate("2")
            raise AssertionError("Must not accept strings as numeric")
        except JSONRPCException as e:
            assert("not an integer" in e.error['message'])

        # Import address and private key to check correct behavior of spendable unspents
        # 1. Send some coins to generate new UTXO
        address_to_import = self.nodes[2].getnewaddress()
        txid = self.nodes[0].sendtoaddress(address_to_import, 1)
        self.nodes[0].generate(1)
        self.sync_all()

        # 2. Import address from node2 to node1
        self.nodes[1].importaddress(address_to_import)

        # 3. Validate that the imported address is watch-only on node1
        assert(self.nodes[1].validateaddress(address_to_import)["iswatchonly"])

        # 4. Check that the unspents after import are not spendable
        assert_array_result(self.nodes[1].listunspent(),
                           {"address": address_to_import},
                           {"spendable": False})

        # 5. Import private key of the previously imported address on node1
        priv_key = self.nodes[2].dumpprivkey(address_to_import)
        self.nodes[1].importprivkey(priv_key)

        # 6. Check that the unspents are now spendable on node1
        assert_array_result(self.nodes[1].listunspent(),
                           {"address": address_to_import},
                           {"spendable": True})

        # Mine a block from node0 to an address from node1
        cbAddr = self.nodes[1].getnewaddress()
        blkHash = self.nodes[0].generatetoaddress(1, cbAddr)[0]
        cbTxId = self.nodes[0].getblock(blkHash)['tx'][0]
        self.sync_all()

        # Check that the txid and balance is found by node1
        self.nodes[1].gettransaction(cbTxId)

        # check if wallet or blockchain maintenance changes the balance
        self.sync_all()
        blocks = self.nodes[0].generate(2)
        self.sync_all()
        balance_nodes = [self.nodes[i].getbalance() for i in range(3)]
        block_count = self.nodes[0].getblockcount()

        # Check modes:
        #   - True: unicode escaped as \u....
        #   - False: unicode directly as UTF-8
        for mode in [True, False]:
            self.nodes[0].ensure_ascii = mode
            # unicode check: Basic Multilingual Plane, Supplementary Plane respectively
            for s in [u'рыба', u'𝅘𝅥𝅯']:
                addr = self.nodes[0].getaccountaddress(s)
                label = self.nodes[0].getaccount(addr)
                assert_equal(label, s)
                assert(s in self.nodes[0].listaccounts().keys())
        self.nodes[0].ensure_ascii = True # restore to default

        # maintenance tests
        maintenance = [
            '-rescan',
            '-reindex',
            '-zapwallettxes=1',
            '-zapwallettxes=2',
            # disabled until issue is fixed: https://github.com/bitcoin/bitcoin/issues/7463
            # '-salvagewallet',
        ]
        chainlimit = 6
        for m in maintenance:
            print("check " + m)
            stop_nodes(self.nodes)
            # set lower ancestor limit for later
            self.nodes = start_nodes(3, self.options.tmpdir, [[m, "-limitancestorcount="+str(chainlimit)]] * 3)
            while m == '-reindex' and [block_count] * 3 != [self.nodes[i].getblockcount() for i in range(3)]:
                # reindex will leave rpc warm up "early"; Wait for it to finish
                time.sleep(0.1)
            assert_equal(balance_nodes, [self.nodes[i].getbalance() for i in range(3)])

        # Exercise listsinceblock with the last two blocks
        coinbase_tx_1 = self.nodes[0].listsinceblock(blocks[0])
        assert_equal(coinbase_tx_1["lastblock"], blocks[1])
        assert_equal(len(coinbase_tx_1["transactions"]), 1)
        assert_equal(coinbase_tx_1["transactions"][0]["blockhash"], blocks[1])
        assert_equal(len(self.nodes[0].listsinceblock(blocks[1])["transactions"]), 0)

        # ==Check that wallet prefers to use coins that don't exceed mempool limits =====

        # Get all non-zero utxos together
        chain_addrs = [self.nodes[0].getnewaddress(), self.nodes[0].getnewaddress()]
        singletxid = self.nodes[0].sendtoaddress(chain_addrs[0], self.nodes[0].getbalance(), "", "", True)
        self.nodes[0].generate(1)
        node0_balance = self.nodes[0].getbalance()
        # Split into two chains
        rawtx = self.nodes[0].createrawtransaction([{"txid":singletxid, "vout":0}], {chain_addrs[0]:node0_balance/2-Decimal('0.01'), chain_addrs[1]:node0_balance/2-Decimal('0.01')})
        signedtx = self.nodes[0].signrawtransaction(rawtx)
        singletxid = self.nodes[0].sendrawtransaction(signedtx["hex"])
        self.nodes[0].generate(1)

        # Make a long chain of unconfirmed payments without hitting mempool limit
        # Each tx we make leaves only one output of change on a chain 1 longer
        # Since the amount to send is always much less than the outputs, we only ever need one output
        # So we should be able to generate exactly chainlimit txs for each original output
        sending_addr = self.nodes[1].getnewaddress()
        txid_list = []
        for i in range(chainlimit*2):
            txid_list.append(self.nodes[0].sendtoaddress(sending_addr, Decimal('0.0001')))
        assert_equal(self.nodes[0].getmempoolinfo()['size'], chainlimit*2)
        assert_equal(len(txid_list), chainlimit*2)

        # Without walletrejectlongchains, we will still generate a txid
        # The tx will be stored in the wallet but not accepted to the mempool
        extra_txid = self.nodes[0].sendtoaddress(sending_addr, Decimal('0.0001'))
        assert(extra_txid not in self.nodes[0].getrawmempool())
        assert(extra_txid in [tx["txid"] for tx in self.nodes[0].listtransactions()])
        self.nodes[0].abandontransaction(extra_txid)
        total_txs = len(self.nodes[0].listtransactions("*",99999))

        # Try with walletrejectlongchains
        # Double chain limit but require combining inputs, so we pass SelectCoinsMinConf
        stop_node(self.nodes[0],0)
        self.nodes[0] = start_node(0, self.options.tmpdir, ["-walletrejectlongchains", "-limitancestorcount="+str(2*chainlimit)])

        # wait for loadmempool
        timeout = 10
        while (timeout > 0 and len(self.nodes[0].getrawmempool()) < chainlimit*2):
            time.sleep(0.5)
            timeout -= 0.5
        assert_equal(len(self.nodes[0].getrawmempool()), chainlimit*2)

        node0_balance = self.nodes[0].getbalance()
        # With walletrejectlongchains we will not create the tx and store it in our wallet.
        assert_raises_message(JSONRPCException, "mempool chain", self.nodes[0].sendtoaddress, sending_addr, node0_balance - Decimal('0.01'))

        # Verify nothing new in wallet
        assert_equal(total_txs, len(self.nodes[0].listtransactions("*",99999)))

if __name__ == '__main__':
    WalletTest().main()<|MERGE_RESOLUTION|>--- conflicted
+++ resolved
@@ -124,39 +124,24 @@
         node_2_bal = self.check_fee_amount(self.nodes[2].getbalance(), Decimal('328'), fee_per_byte, count_bytes(self.nodes[2].getrawtransaction(txid)))
         assert_equal(self.nodes[0].getbalance(), Decimal('10'))
 
-<<<<<<< HEAD
         # Send 100 DASH with subtract fee from amount
         txid = self.nodes[2].sendtoaddress(address, 10, "", "", True)
-=======
-        # Send 100 STASH with subtract fee from amount
-        txid = self.nodes[2].sendtoaddress(address, 100, "", "", True)
->>>>>>> 04aff203
         self.nodes[2].generate(1)
         self.sync_all()
         node_2_bal -= Decimal('10')
         assert_equal(self.nodes[2].getbalance(), node_2_bal)
         node_0_bal = self.check_fee_amount(self.nodes[0].getbalance(), Decimal('20'), fee_per_byte, count_bytes(self.nodes[2].getrawtransaction(txid)))
 
-<<<<<<< HEAD
         # Sendmany 100 DASH
         txid = self.nodes[2].sendmany('from1', {address: 10}, 0, False, "", [])
-=======
-        # Sendmany 100 STASH
-        txid = self.nodes[2].sendmany('from1', {address: 100}, 0, False, "", [])
->>>>>>> 04aff203
         self.nodes[2].generate(1)
         self.sync_all()
         node_0_bal += Decimal('10')
         node_2_bal = self.check_fee_amount(self.nodes[2].getbalance(), node_2_bal - Decimal('10'), fee_per_byte, count_bytes(self.nodes[2].getrawtransaction(txid)))
         assert_equal(self.nodes[0].getbalance(), node_0_bal)
 
-<<<<<<< HEAD
         # Sendmany 100 DASH with subtract fee from amount
         txid = self.nodes[2].sendmany('from1', {address: 10}, 0, False, "", [address])
-=======
-        # Sendmany 100 STASH with subtract fee from amount
-        txid = self.nodes[2].sendmany('from1', {address: 100}, 0, False, "", [address])
->>>>>>> 04aff203
         self.nodes[2].generate(1)
         self.sync_all()
         node_2_bal -= Decimal('10')
